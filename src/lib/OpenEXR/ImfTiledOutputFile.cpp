//
// SPDX-License-Identifier: BSD-3-Clause
// Copyright (c) Contributors to the OpenEXR Project.
//

//-----------------------------------------------------------------------------
//
//	class TiledOutputFile
//
//-----------------------------------------------------------------------------

#include "Iex.h"
#include "IlmThreadPool.h"
#include "IlmThreadSemaphore.h"
#include "ImathBox.h"
#include "ImfOutputPartData.h"
#include "ImfOutputStreamMutex.h"
#include <ImfArray.h>
#include <ImfChannelList.h>
#include <ImfCompressor.h>
#include <ImfFrameBuffer.h>
#include <ImfHeader.h>
#include <ImfInputFile.h>
#include <ImfInputPart.h>
#include <ImfMisc.h>
#include <ImfPartType.h>
#include <ImfPreviewImageAttribute.h>
#include <ImfStdIO.h>
#include <ImfThreading.h>
#include <ImfTileDescriptionAttribute.h>
#include <ImfTileOffsets.h>
#include <ImfTiledInputFile.h>
#include <ImfTiledInputPart.h>
#include <ImfTiledMisc.h>
#include <ImfTiledOutputFile.h>
#include <ImfVersion.h>
#include <ImfXdr.h>
#include <algorithm>
#include <assert.h>
#include <fstream>
#include <map>
#include <string>
#include <vector>

#include "ImfNamespace.h"

#if ILMTHREAD_THREADING_ENABLED
#    include <mutex>
#endif

OPENEXR_IMF_INTERNAL_NAMESPACE_SOURCE_ENTER

using ILMTHREAD_NAMESPACE::Semaphore;
using ILMTHREAD_NAMESPACE::Task;
using ILMTHREAD_NAMESPACE::TaskGroup;
using ILMTHREAD_NAMESPACE::ThreadPool;
using IMATH_NAMESPACE::Box2i;
using IMATH_NAMESPACE::V2i;
using std::map;
using std::max;
using std::min;
using std::string;
using std::swap;
using std::vector;

namespace
{

struct TOutSliceInfo
{
    PixelType   type;
    const char* base;
    size_t      xStride;
    size_t      yStride;
    bool        zero;
    int         xTileCoords;
    int         yTileCoords;

    TOutSliceInfo (
        PixelType   type        = HALF,
        const char* base        = 0,
        size_t      xStride     = 0,
        size_t      yStride     = 0,
        bool        zero        = false,
        int         xTileCoords = 0,
        int         yTileCoords = 0);
};

TOutSliceInfo::TOutSliceInfo (
    PixelType t, const char* b, size_t xs, size_t ys, bool z, int xtc, int ytc)
    : type (t)
    , base (b)
    , xStride (xs)
    , yStride (ys)
    , zero (z)
    , xTileCoords (xtc)
    , yTileCoords (ytc)
{
    // empty
}

struct TileCoord
{
    int dx;
    int dy;
    int lx;
    int ly;

    TileCoord (int xTile = 0, int yTile = 0, int xLevel = 0, int yLevel = 0)
        : dx (xTile), dy (yTile), lx (xLevel), ly (yLevel)
    {
        // empty
    }

    bool operator< (const TileCoord& other) const
    {
        return (ly < other.ly) || (ly == other.ly && lx < other.lx) ||
               ((ly == other.ly && lx == other.lx) &&
                ((dy < other.dy) || (dy == other.dy && dx < other.dx)));
    }

    bool operator== (const TileCoord& other) const
    {
        return lx == other.lx && ly == other.ly && dx == other.dx &&
               dy == other.dy;
    }
};

struct BufferedTile
{
    char* pixelData;
    int   pixelDataSize;

    BufferedTile (const char* data, int size)
        : pixelData (0), pixelDataSize (size)
    {
        pixelData = new char[pixelDataSize];
        memcpy (pixelData, data, pixelDataSize);
    }

    ~BufferedTile () { delete[] pixelData; }

    BufferedTile (const BufferedTile& other)            = delete;
    BufferedTile& operator= (const BufferedTile& other) = delete;
    BufferedTile (BufferedTile&& other)                 = delete;
    BufferedTile& operator= (BufferedTile&& other)      = delete;
};

typedef map<TileCoord, BufferedTile*> TileMap;

struct TileBuffer
{
    Array<char> buffer;
    const char* dataPtr;
    int         dataSize;
    Compressor* compressor;
    TileCoord   tileCoord;
    bool        hasException;
    string      exception;

    TileBuffer (Compressor* comp);
    ~TileBuffer ();

    inline void wait () { _sem.wait (); }
    inline void post () { _sem.post (); }

protected:
    Semaphore _sem;
};

TileBuffer::TileBuffer (Compressor* comp)
    : dataPtr (0)
    , dataSize (0)
    , compressor (comp)
    , hasException (false)
    , exception ()
    , _sem (1)
{
    // empty
}

TileBuffer::~TileBuffer ()
{
    delete compressor;
}

} // namespace

struct TiledOutputFile::Data
{
    Header          header;      // the image header
    int             version;     // file format version
    bool            multipart;   // part came from a multipart file
    TileDescription tileDesc;    // describes the tile layout
    FrameBuffer     frameBuffer; // framebuffer to write into
    uint64_t        previewPosition;
    LineOrder       lineOrder; // the file's lineorder
    int             minX;      // data window's min x coord
    int             maxX;      // data window's max x coord
    int             minY;      // data window's min y coord
    int             maxY;      // data window's max x coord

    int  numXLevels; // number of x levels
    int  numYLevels; // number of y levels
    int* numXTiles;  // number of x tiles at a level
    int* numYTiles;  // number of y tiles at a level

    TileOffsets tileOffsets; // stores offsets in file for
                             // each tile

    Compressor::Format    format; // compressor's data format
    vector<TOutSliceInfo> slices; // info about channels in file

    size_t maxBytesPerTileLine; // combined size of a tile line
                                // over all channels

    vector<TileBuffer*> tileBuffers;
    size_t              tileBufferSize; // size of a tile buffer

    uint64_t tileOffsetsPosition; // position of the tile index

    TileMap   tileMap;
    TileCoord nextTileToWrite;

    int partNumber; // the output part number

    Data (int numThreads);
    ~Data ();

    Data (const Data& other)            = delete;
    Data& operator= (const Data& other) = delete;
    Data (Data&& other)                 = delete;
    Data& operator= (Data&& other)      = delete;

    inline TileBuffer* getTileBuffer (int number);
    // hash function from tile
    // buffer coords into our
    // vector of tile buffers

    TileCoord nextTileCoord (const TileCoord& a);
};

TiledOutputFile::Data::Data (int numThreads)
    : multipart (false)
    , numXTiles (0)
    , numYTiles (0)
    , tileOffsetsPosition (0)
    , partNumber (-1)
{
    //
    // We need at least one tileBuffer, but if threading is used,
    // to keep n threads busy we need 2*n tileBuffers
    //

    tileBuffers.resize (max (1, 2 * numThreads));
}

TiledOutputFile::Data::~Data ()
{
    delete[] numXTiles;
    delete[] numYTiles;

    //
    // Delete all the tile buffers, if any still happen to exist
    //

    for (TileMap::iterator i = tileMap.begin (); i != tileMap.end (); ++i)
        delete i->second;

    for (size_t i = 0; i < tileBuffers.size (); i++)
        delete tileBuffers[i];
}

TileBuffer*
TiledOutputFile::Data::getTileBuffer (int number)
{
    return tileBuffers[number % tileBuffers.size ()];
}

TileCoord
TiledOutputFile::Data::nextTileCoord (const TileCoord& a)
{
    TileCoord b = a;

    if (lineOrder == INCREASING_Y)
    {
        b.dx++;

        if (b.dx >= numXTiles[b.lx])
        {
            b.dx = 0;
            b.dy++;

            if (b.dy >= numYTiles[b.ly])
            {
                //
                // the next tile is in the next level
                //

                b.dy = 0;

                switch (tileDesc.mode)
                {
                    case ONE_LEVEL:
                    case MIPMAP_LEVELS:

                        b.lx++;
                        b.ly++;
                        break;

                    case RIPMAP_LEVELS:

                        b.lx++;

                        if (b.lx >= numXLevels)
                        {
                            b.lx = 0;
                            b.ly++;

#ifdef DEBUG
                            assert (b.ly <= numYLevels);
#endif
                        }
                        break;
                    case NUM_LEVELMODES:
                        throw (
                            IEX_NAMESPACE::ArgExc ("Invalid tile description"));
                }
            }
        }
    }
    else if (lineOrder == DECREASING_Y)
    {
        b.dx++;

        if (b.dx >= numXTiles[b.lx])
        {
            b.dx = 0;
            b.dy--;

            if (b.dy < 0)
            {
                //
                // the next tile is in the next level
                //

                switch (tileDesc.mode)
                {
                    case ONE_LEVEL:
                    case MIPMAP_LEVELS:

                        b.lx++;
                        b.ly++;
                        break;

                    case RIPMAP_LEVELS:

                        b.lx++;

                        if (b.lx >= numXLevels)
                        {
                            b.lx = 0;
                            b.ly++;

#ifdef DEBUG
                            assert (b.ly <= numYLevels);
#endif
                        }
                        break;
                    case NUM_LEVELMODES:
                        throw (
                            IEX_NAMESPACE::ArgExc ("Invalid tile description"));
                }

                if (b.ly < numYLevels) b.dy = numYTiles[b.ly] - 1;
            }
        }
    }

    return b;
}

namespace
{

void
writeTileData (
    OutputStreamMutex*     streamData,
    TiledOutputFile::Data* ofd,
    int                    dx,
    int                    dy,
    int                    lx,
    int                    ly,
    const char             pixelData[],
    int                    pixelDataSize)
{
    //
    // Store a block of pixel data in the output file, and try
    // to keep track of the current writing position the file,
    // without calling tellp() (tellp() can be fairly expensive).
    //

    uint64_t currentPosition    = streamData->currentPosition;
    streamData->currentPosition = 0;

    if (currentPosition == 0) currentPosition = streamData->os->tellp ();

    ofd->tileOffsets (dx, dy, lx, ly) = currentPosition;

#ifdef DEBUG
    assert (streamData->os->tellp () == currentPosition);
#endif

    //
    // Write the tile header.
    //

    if (ofd->multipart)
    {
        Xdr::write<StreamIO> (*streamData->os, ofd->partNumber);
    }
    Xdr::write<StreamIO> (*streamData->os, dx);
    Xdr::write<StreamIO> (*streamData->os, dy);
    Xdr::write<StreamIO> (*streamData->os, lx);
    Xdr::write<StreamIO> (*streamData->os, ly);
    Xdr::write<StreamIO> (*streamData->os, pixelDataSize);

    streamData->os->write (pixelData, pixelDataSize);

    //
    // Keep current position in the file so that we can avoid
    // redundant seekg() operations (seekg() can be fairly expensive).
    //

    streamData->currentPosition =
        currentPosition + 5 * Xdr::size<int> () + pixelDataSize;

    if (ofd->multipart) { streamData->currentPosition += Xdr::size<int> (); }
}

void
bufferedTileWrite (
    OutputStreamMutex*     streamData,
    TiledOutputFile::Data* ofd,
    int                    dx,
    int                    dy,
    int                    lx,
    int                    ly,
    const char             pixelData[],
    int                    pixelDataSize)
{
    //
    // Check if a tile with coordinates (dx,dy,lx,ly) has already been written.
    //

    if (ofd->tileOffsets (dx, dy, lx, ly))
    {
        THROW (
            IEX_NAMESPACE::ArgExc,
            "Attempt to write tile "
            "(" << dx
                << ", " << dy << ", " << lx << ", " << ly
                << ") "
                   "more than once.");
    }

    //
    // If tiles can be written in random order, then don't buffer anything.
    //

    if (ofd->lineOrder == RANDOM_Y)
    {
        writeTileData (
            streamData, ofd, dx, dy, lx, ly, pixelData, pixelDataSize);
        return;
    }

    //
    // If the tiles cannot be written in random order, then check if a
    // tile with coordinates (dx,dy,lx,ly) has already been buffered.
    //

    TileCoord currentTile = TileCoord (dx, dy, lx, ly);

    if (ofd->tileMap.find (currentTile) != ofd->tileMap.end ())
    {
        THROW (
            IEX_NAMESPACE::ArgExc,
            "Attempt to write tile "
            "(" << dx
                << ", " << dy << ", " << lx << ", " << ly
                << ") "
                   "more than once.");
    }

    //
    // If all the tiles before this one have already been written to the file,
    // then write this tile immediately and check if we have buffered tiles
    // that can be written after this tile.
    //
    // Otherwise, buffer the tile so it can be written to file later.
    //

    if (ofd->nextTileToWrite == currentTile)
    {
        writeTileData (
            streamData, ofd, dx, dy, lx, ly, pixelData, pixelDataSize);
        ofd->nextTileToWrite = ofd->nextTileCoord (ofd->nextTileToWrite);

        TileMap::iterator i = ofd->tileMap.find (ofd->nextTileToWrite);

        //
        // Step through the tiles and write all successive buffered tiles after
        // the current one.
        //

        while (i != ofd->tileMap.end ())
        {
            //
            // Write the tile, and then delete the tile's buffered data
            //

            writeTileData (
                streamData,
                ofd,
                i->first.dx,
                i->first.dy,
                i->first.lx,
                i->first.ly,
                i->second->pixelData,
                i->second->pixelDataSize);

            delete i->second;
            ofd->tileMap.erase (i);

            //
            // Proceed to the next tile
            //

            ofd->nextTileToWrite = ofd->nextTileCoord (ofd->nextTileToWrite);
            i                    = ofd->tileMap.find (ofd->nextTileToWrite);
        }
    }
    else
    {
        //
        // Create a new BufferedTile, copy the pixelData into it, and
        // insert it into the tileMap.
        //

        ofd->tileMap[currentTile] =
            new BufferedTile ((const char*) pixelData, pixelDataSize);
    }
}

void
convertToXdr (
    TiledOutputFile::Data* ofd,
    Array<char>&           tileBuffer,
    int                    numScanLines,
    int                    numPixelsPerScanLine)
{
    //
    // Convert the contents of a TiledOutputFile's tileBuffer from the
    // machine's native representation to Xdr format. This function is called
    // by writeTile(), below, if the compressor wanted its input pixel data
    // in the machine's native format, but then failed to compress the data
    // (most compressors will expand rather than compress random input data).
    //
    // Note that this routine assumes that the machine's native representation
    // of the pixel data has the same size as the Xdr representation.  This
    // makes it possible to convert the pixel data in place, without an
    // intermediate temporary buffer.
    //

    //
    // Set these to point to the start of the tile.
    // We will write to toPtr, and read from fromPtr.
    //

    char*       writePtr = tileBuffer;
    const char* readPtr  = writePtr;

    //
    // Iterate over all scan lines in the tile.
    //

    for (int y = 0; y < numScanLines; ++y)
    {
        //
        // Iterate over all slices in the file.
        //

        for (unsigned int i = 0; i < ofd->slices.size (); ++i)
        {
            const TOutSliceInfo& slice = ofd->slices[i];

            //
            // Convert the samples in place.
            //

            convertInPlace (
                writePtr, readPtr, slice.type, numPixelsPerScanLine);
        }
    }

#ifdef DEBUG

    assert (writePtr == readPtr);

#endif
}

//
// A TileBufferTask encapsulates the task of copying a tile from
// the user's framebuffer into a LineBuffer and compressing the data
// if necessary.
//

class TileBufferTask : public Task
{
public:
    TileBufferTask (
        TaskGroup*             group,
        TiledOutputFile::Data* ofd,
        int                    number,
        int                    dx,
        int                    dy,
        int                    lx,
        int                    ly);

    virtual ~TileBufferTask ();

    virtual void execute ();

private:
    TiledOutputFile::Data* _ofd;
    TileBuffer*            _tileBuffer;
};

TileBufferTask::TileBufferTask (
    TaskGroup*             group,
    TiledOutputFile::Data* ofd,
    int                    number,
    int                    dx,
    int                    dy,
    int                    lx,
    int                    ly)
    : Task (group), _ofd (ofd), _tileBuffer (_ofd->getTileBuffer (number))
{
    //
    // Wait for the tileBuffer to become available
    //

    _tileBuffer->wait ();
    _tileBuffer->tileCoord = TileCoord (dx, dy, lx, ly);
}

TileBufferTask::~TileBufferTask ()
{
    //
    // Signal that the tile buffer is now free
    //

    _tileBuffer->post ();
}

void
TileBufferTask::execute ()
{
    try
    {
        //
        // First copy the pixel data from the frame buffer
        // into the tile buffer
        //
        // Convert one tile's worth of pixel data to
        // a machine-independent representation, and store
        // the result in _tileBuffer->buffer.
        //

        char* writePtr = _tileBuffer->buffer;

        Box2i tileRange = dataWindowForTile (
            _ofd->tileDesc,
            _ofd->minX,
            _ofd->maxX,
            _ofd->minY,
            _ofd->maxY,
            _tileBuffer->tileCoord.dx,
            _tileBuffer->tileCoord.dy,
            _tileBuffer->tileCoord.lx,
            _tileBuffer->tileCoord.ly);

        int numScanLines         = tileRange.max.y - tileRange.min.y + 1;
        int numPixelsPerScanLine = tileRange.max.x - tileRange.min.x + 1;

        //
        // Iterate over the scan lines in the tile.
        //

        for (int y = tileRange.min.y; y <= tileRange.max.y; ++y)
        {
            //
            // Iterate over all image channels.
            //

            for (unsigned int i = 0; i < _ofd->slices.size (); ++i)
            {
                const TOutSliceInfo& slice = _ofd->slices[i];

                //
                // These offsets are used to facilitate both absolute
                // and tile-relative pixel coordinates.
                //

                int xOffset = slice.xTileCoords * tileRange.min.x;
                int yOffset = slice.yTileCoords * tileRange.min.y;

                //
                // Fill the tile buffer with pixel data.
                //

                if (slice.zero)
                {
                    //
                    // The frame buffer contains no data for this channel.
                    // Store zeroes in _data->tileBuffer.
                    //

                    fillChannelWithZeroes (
                        writePtr,
                        _ofd->format,
                        slice.type,
                        numPixelsPerScanLine);
                }
                else
                {
                    //
                    // The frame buffer contains data for this channel.
                    //

                    intptr_t    base = reinterpret_cast<intptr_t> (slice.base);
                    const char* readPtr = reinterpret_cast<const char*> (
                        base + (y - yOffset) * slice.yStride +
                        (tileRange.min.x - xOffset) * slice.xStride);

                    const char* endPtr =
                        readPtr + (numPixelsPerScanLine - 1) * slice.xStride;

                    copyFromFrameBuffer (
                        writePtr,
                        readPtr,
                        endPtr,
                        slice.xStride,
                        _ofd->format,
                        slice.type);
                }
            }
        }

        //
        // Compress the contents of the tileBuffer,
        // and store the compressed data in the output file.
        //

        _tileBuffer->dataSize = writePtr - _tileBuffer->buffer;
        _tileBuffer->dataPtr  = _tileBuffer->buffer;

        if (_tileBuffer->compressor)
        {
            const char* compPtr;

<<<<<<< HEAD
            int sampleCountPerLine[numScanLines];
            for (int i = 0; i < numScanLines; ++i)
                sampleCountPerLine[i] = numPixelsPerScanLine;

=======
            _tileBuffer->compressor->setTileLevel (
                _tileBuffer->tileCoord.lx,
                _tileBuffer->tileCoord.ly);
>>>>>>> 8d52f35c
            int compSize = _tileBuffer->compressor->compressTile (
                _tileBuffer->dataPtr,
                _tileBuffer->dataSize,
                sampleCountPerLine,
                tileRange,
                compPtr);

            if (compSize < _tileBuffer->dataSize)
            {
                _tileBuffer->dataSize = compSize;
                _tileBuffer->dataPtr  = compPtr;
            }
            else if (_ofd->format == Compressor::NATIVE)
            {
                //
                // The data did not shrink during compression, but
                // we cannot write to the file using native format,
                // so we need to convert the lineBuffer to Xdr.
                //

                convertToXdr (
                    _ofd,
                    _tileBuffer->buffer,
                    numScanLines,
                    numPixelsPerScanLine);
            }
        }
    }
    catch (std::exception& e)
    {
        if (!_tileBuffer->hasException)
        {
            _tileBuffer->exception    = e.what ();
            _tileBuffer->hasException = true;
        }
    }
    catch (...)
    {
        if (!_tileBuffer->hasException)
        {
            _tileBuffer->exception    = "unrecognized exception";
            _tileBuffer->hasException = true;
        }
    }
}

} // namespace

TiledOutputFile::TiledOutputFile (
    const char fileName[], const Header& header, int numThreads)
    : _data (new Data (numThreads))
    , _streamData (new OutputStreamMutex ())
    , _deleteStream (true)
{
    try
    {
        header.sanityCheck (true);
        _streamData->os = new StdOFStream (fileName);
        _data->multipart =
            false; // since we opened with one header we can't be multipart
        initialize (header);
        _streamData->currentPosition = _streamData->os->tellp ();

        // Write header and empty offset table to the file.
        writeMagicNumberAndVersionField (*_streamData->os, _data->header);
        _data->previewPosition = _data->header.writeTo (*_streamData->os, true);
        _data->tileOffsetsPosition =
            _data->tileOffsets.writeTo (*_streamData->os);
    }
    catch (IEX_NAMESPACE::BaseExc& e)
    {
        // ~TiledOutputFile will not run, so free memory here
        delete _streamData->os;
        delete _streamData;
        delete _data;

        REPLACE_EXC (
            e,
            "Cannot open image file "
            "\"" << fileName
                 << "\". " << e.what ());
        throw;
    }
    catch (...)
    {
        // ~TiledOutputFile will not run, so free memory here
        delete _streamData->os;
        delete _streamData;
        delete _data;
        throw;
    }
}

TiledOutputFile::TiledOutputFile (
    OPENEXR_IMF_INTERNAL_NAMESPACE::OStream& os,
    const Header&                            header,
    int                                      numThreads)
    : _data (new Data (numThreads))
    , _streamData (new OutputStreamMutex ())
    , _deleteStream (false)
{
    try
    {
        header.sanityCheck (true);
        _streamData->os = &os;
        _data->multipart =
            false; // since we opened with one header we can't be multipart
        initialize (header);
        _streamData->currentPosition = _streamData->os->tellp ();

        // Write header and empty offset table to the file.
        writeMagicNumberAndVersionField (*_streamData->os, _data->header);
        _data->previewPosition = _data->header.writeTo (*_streamData->os, true);
        _data->tileOffsetsPosition =
            _data->tileOffsets.writeTo (*_streamData->os);
    }
    catch (IEX_NAMESPACE::BaseExc& e)
    {
        delete _streamData;
        delete _data;

        REPLACE_EXC (
            e,
            "Cannot open image file "
            "\"" << os.fileName ()
                 << "\". " << e.what ());
        throw;
    }
    catch (...)
    {
        delete _streamData;
        delete _data;
        throw;
    }
}

TiledOutputFile::TiledOutputFile (const OutputPartData* part)
    : _deleteStream (false)
{
    try
    {
        if (part->header.type () != TILEDIMAGE)
            throw IEX_NAMESPACE::ArgExc (
                "Can't build a TiledOutputFile from a type-mismatched part.");

        _streamData      = part->mutex;
        _data            = new Data (part->numThreads);
        _data->multipart = part->multipart;
        initialize (part->header);
        _data->partNumber          = part->partNumber;
        _data->tileOffsetsPosition = part->chunkOffsetTablePosition;
        _data->previewPosition     = part->previewPosition;
    }
    catch (IEX_NAMESPACE::BaseExc& e)
    {
        delete _data;

        REPLACE_EXC (
            e,
            "Cannot initialize output part "
            "\"" << part->partNumber
                 << "\". " << e.what ());
        throw;
    }
    catch (...)
    {
        delete _data;
        throw;
    }
}

void
TiledOutputFile::initialize (const Header& header)
{
    _data->header    = header;
    _data->lineOrder = _data->header.lineOrder ();

    //
    // Check that the file is indeed tiled
    //

    _data->tileDesc = _data->header.tileDescription ();

    //
    // 'Fix' the type attribute if it exists but is incorrectly set
    // (attribute is optional, but ensure it is correct if it exists)
    //
    if (_data->header.hasType ()) { _data->header.setType (TILEDIMAGE); }

    //
    // Save the dataWindow information
    //

    const Box2i& dataWindow = _data->header.dataWindow ();
    _data->minX             = dataWindow.min.x;
    _data->maxX             = dataWindow.max.x;
    _data->minY             = dataWindow.min.y;
    _data->maxY             = dataWindow.max.y;

    //
    // Precompute level and tile information to speed up utility functions
    //

    precalculateTileInfo (
        _data->tileDesc,
        _data->minX,
        _data->maxX,
        _data->minY,
        _data->maxY,
        _data->numXTiles,
        _data->numYTiles,
        _data->numXLevels,
        _data->numYLevels);

    //
    // Determine the first tile coordinate that we will be writing
    // if the file is not RANDOM_Y.
    //

    _data->nextTileToWrite = (_data->lineOrder == INCREASING_Y)
                                 ? TileCoord (0, 0, 0, 0)
                                 : TileCoord (0, _data->numYTiles[0] - 1, 0, 0);

    _data->maxBytesPerTileLine =
        calculateBytesPerPixel (_data->header) * _data->tileDesc.xSize;

    _data->tileBufferSize = _data->maxBytesPerTileLine * _data->tileDesc.ySize;

    //
    // OpenEXR has a limit of INT_MAX compressed bytes per tile
    // disallow uncompressed tile sizes above INT_MAX too to guarantee file is written
    //
    if (_data->tileBufferSize > INT_MAX)
    {
        throw IEX_NAMESPACE::ArgExc ("Tile size too large for OpenEXR format");
    }

    //
    // Create all the TileBuffers and allocate their internal buffers
    //

    for (size_t i = 0; i < _data->tileBuffers.size (); i++)
    {
        _data->tileBuffers[i] = new TileBuffer (newTileCompressor (
            _data->header.compression (),
            _data->maxBytesPerTileLine,
            _data->tileDesc.ySize,
            _data->header));

        _data->tileBuffers[i]->buffer.resizeErase (_data->tileBufferSize);
    }

    _data->format = defaultFormat (_data->tileBuffers[0]->compressor);

    _data->tileOffsets = TileOffsets (
        _data->tileDesc.mode,
        _data->numXLevels,
        _data->numYLevels,
        _data->numXTiles,
        _data->numYTiles);
}

TiledOutputFile::~TiledOutputFile ()
{
    if (_data)
    {
        {
#if ILMTHREAD_THREADING_ENABLED
            std::lock_guard<std::mutex> lock (*_streamData);
#endif
            uint64_t originalPosition = _streamData->os->tellp ();

            if (_data->tileOffsetsPosition > 0)
            {
                try
                {
                    _streamData->os->seekp (_data->tileOffsetsPosition);
                    _data->tileOffsets.writeTo (*_streamData->os);

                    //
                    // Restore the original position.
                    //
                    _streamData->os->seekp (originalPosition);
                }
                catch (
                    ...) //NOSONAR - suppress vulnerability reports from SonarCloud.
                {
                    //
                    // We cannot safely throw any exceptions from here.
                    // This destructor may have been called because the
                    // stack is currently being unwound for another
                    // exception.
                    //
                }
            }
        }

        if (_deleteStream && _streamData) delete _streamData->os;

        if (_data->partNumber == -1) delete _streamData;

        delete _data;
    }
}

const char*
TiledOutputFile::fileName () const
{
    return _streamData->os->fileName ();
}

const Header&
TiledOutputFile::header () const
{
    return _data->header;
}

void
TiledOutputFile::setFrameBuffer (const FrameBuffer& frameBuffer)
{
#if ILMTHREAD_THREADING_ENABLED
    std::lock_guard<std::mutex> lock (*_streamData);
#endif
    //
    // Check if the new frame buffer descriptor
    // is compatible with the image file header.
    //

    const ChannelList& channels = _data->header.channels ();

    for (ChannelList::ConstIterator i = channels.begin (); i != channels.end ();
         ++i)
    {
        FrameBuffer::ConstIterator j = frameBuffer.find (i.name ());

        if (j == frameBuffer.end ()) continue;

        if (i.channel ().type != j.slice ().type)
            THROW (
                IEX_NAMESPACE::ArgExc,
                "Pixel type of \"" << i.name ()
                                   << "\" channel "
                                      "of output file \""
                                   << fileName ()
                                   << "\" is "
                                      "not compatible with the frame buffer's "
                                      "pixel type.");

        if (j.slice ().xSampling != 1 || j.slice ().ySampling != 1)
            THROW (
                IEX_NAMESPACE::ArgExc,
                "All channels in a tiled file must have"
                "sampling (1,1).");
    }

    //
    // Initialize slice table for writePixels().
    //

    vector<TOutSliceInfo> slices;

    for (ChannelList::ConstIterator i = channels.begin (); i != channels.end ();
         ++i)
    {
        FrameBuffer::ConstIterator j = frameBuffer.find (i.name ());

        if (j == frameBuffer.end ())
        {
            //
            // Channel i is not present in the frame buffer.
            // In the file, channel i will contain only zeroes.
            //

            slices.push_back (TOutSliceInfo (
                i.channel ().type,
                0,      // base
                0,      // xStride,
                0,      // yStride,
                true)); // zero
        }
        else
        {
            //
            // Channel i is present in the frame buffer.
            //

            slices.push_back (TOutSliceInfo (
                j.slice ().type,
                j.slice ().base,
                j.slice ().xStride,
                j.slice ().yStride,
                false, // zero
                (j.slice ().xTileCoords) ? 1 : 0,
                (j.slice ().yTileCoords) ? 1 : 0));
        }
    }

    //
    // Store the new frame buffer.
    //

    _data->frameBuffer = frameBuffer;
    _data->slices      = slices;
}

const FrameBuffer&
TiledOutputFile::frameBuffer () const
{
#if ILMTHREAD_THREADING_ENABLED
    std::lock_guard<std::mutex> lock (*_streamData);
#endif
    return _data->frameBuffer;
}

void
TiledOutputFile::writeTiles (int dx1, int dx2, int dy1, int dy2, int lx, int ly)
{
    try
    {
#if ILMTHREAD_THREADING_ENABLED
        std::lock_guard<std::mutex> lock (*_streamData);
#endif
        if (_data->slices.size () == 0)
            throw IEX_NAMESPACE::ArgExc ("No frame buffer specified "
                                         "as pixel data source.");

        if (!isValidTile (dx1, dy1, lx, ly) || !isValidTile (dx2, dy2, lx, ly))
            throw IEX_NAMESPACE::ArgExc ("Tile coordinates are invalid.");

        if (!isValidLevel (lx, ly))
            THROW (
                IEX_NAMESPACE::ArgExc,
                "Level coordinate "
                "(" << lx
                    << ", " << ly
                    << ") "
                       "is invalid.");
        //
        // Determine the first and last tile coordinates in both dimensions
        // based on the file's lineOrder
        //

        if (dx1 > dx2) swap (dx1, dx2);

        if (dy1 > dy2) swap (dy1, dy2);

        int dyStart = dy1;
        int dY      = 1;

        if (_data->lineOrder == DECREASING_Y)
        {
            dyStart = dy2;
            dY      = -1;
        }

        int numTiles = (dx2 - dx1 + 1) * (dy2 - dy1 + 1);
        int numTasks = min ((int) _data->tileBuffers.size (), numTiles);

        //
        // Create a task group for all tile buffer tasks.  When the
        // task group goes out of scope, the destructor waits until
        // all tasks are complete.
        //

        {
            TaskGroup taskGroup;

            //
            // Add in the initial compression tasks to the thread pool
            //

            int nextCompBuffer = 0;
            int dxComp         = dx1;
            int dyComp         = dyStart;

            while (nextCompBuffer < numTasks)
            {
                ThreadPool::addGlobalTask (new TileBufferTask (
                    &taskGroup,
                    _data,
                    nextCompBuffer++,
                    dxComp,
                    dyComp,
                    lx,
                    ly));
                dxComp++;

                if (dxComp > dx2)
                {
                    dxComp = dx1;
                    dyComp += dY;
                }
            }

            //
            // Write the compressed buffers and add in more compression
            // tasks until done
            //

            int nextWriteBuffer = 0;
            int dxWrite         = dx1;
            int dyWrite         = dyStart;

            while (nextWriteBuffer < numTiles)
            {
                //
                // Wait until the nextWriteBuffer is ready to be written
                //

                TileBuffer* writeBuffer =
                    _data->getTileBuffer (nextWriteBuffer);

                writeBuffer->wait ();

                //
                // Write the tilebuffer
                //

                bufferedTileWrite (
                    _streamData,
                    _data,
                    dxWrite,
                    dyWrite,
                    lx,
                    ly,
                    writeBuffer->dataPtr,
                    writeBuffer->dataSize);

                //
                // Release the lock on nextWriteBuffer
                //

                writeBuffer->post ();

                //
                // If there are no more tileBuffers to compress, then
                // only continue to write out remaining tileBuffers,
                // otherwise keep adding compression tasks.
                //

                if (nextCompBuffer < numTiles)
                {
                    //
                    // add nextCompBuffer as a compression Task
                    //

                    ThreadPool::addGlobalTask (new TileBufferTask (
                        &taskGroup,
                        _data,
                        nextCompBuffer,
                        dxComp,
                        dyComp,
                        lx,
                        ly));
                }

                nextWriteBuffer++;
                dxWrite++;

                if (dxWrite > dx2)
                {
                    dxWrite = dx1;
                    dyWrite += dY;
                }

                nextCompBuffer++;
                dxComp++;

                if (dxComp > dx2)
                {
                    dxComp = dx1;
                    dyComp += dY;
                }
            }

            //
            // finish all tasks
            //
        }

        //
        // Exception handling:
        //
        // TileBufferTask::execute() may have encountered exceptions, but
        // those exceptions occurred in another thread, not in the thread
        // that is executing this call to TiledOutputFile::writeTiles().
        // TileBufferTask::execute() has caught all exceptions and stored
        // the exceptions' what() strings in the tile buffers.
        // Now we check if any tile buffer contains a stored exception; if
        // this is the case then we re-throw the exception in this thread.
        // (It is possible that multiple tile buffers contain stored
        // exceptions.  We re-throw the first exception we find and
        // ignore all others.)
        //

        const string* exception = 0;

        for (size_t i = 0; i < _data->tileBuffers.size (); ++i)
        {
            TileBuffer* tileBuffer = _data->tileBuffers[i];

            if (tileBuffer->hasException && !exception)
                exception = &tileBuffer->exception;

            tileBuffer->hasException = false;
        }

        if (exception) throw IEX_NAMESPACE::IoExc (*exception);
    }
    catch (IEX_NAMESPACE::BaseExc& e)
    {
        REPLACE_EXC (
            e,
            "Failed to write pixel data to image "
            "file \""
                << fileName () << "\". " << e.what ());
        throw;
    }
}

void
TiledOutputFile::writeTiles (int dx1, int dxMax, int dyMin, int dyMax, int l)
{
    writeTiles (dx1, dxMax, dyMin, dyMax, l, l);
}

void
TiledOutputFile::writeTile (int dx, int dy, int lx, int ly)
{
    writeTiles (dx, dx, dy, dy, lx, ly);
}

void
TiledOutputFile::writeTile (int dx, int dy, int l)
{
    writeTile (dx, dy, l, l);
}

void
TiledOutputFile::copyPixels (TiledInputFile& in)
{
#if ILMTHREAD_THREADING_ENABLED
    std::lock_guard<std::mutex> lock (*_streamData);
#endif
    //
    // Check if this file's and and the InputFile's
    // headers are compatible.
    //

    const Header& hdr   = _data->header;
    const Header& inHdr = in.header ();

    if (!hdr.hasTileDescription () || !inHdr.hasTileDescription ())
        THROW (
            IEX_NAMESPACE::ArgExc,
            "Cannot perform a quick pixel copy from image "
            "file \""
                << in.fileName ()
                << "\" to image "
                   "file \""
                << fileName ()
                << "\".  The "
                   "output file is tiled, but the input file is not.  "
                   "Try using OutputFile::copyPixels() instead.");

    if (!(hdr.tileDescription () == inHdr.tileDescription ()))
        THROW (
            IEX_NAMESPACE::ArgExc,
            "Quick pixel copy from image "
            "file \""
                << in.fileName ()
                << "\" to image "
                   "file \""
                << fileName ()
                << "\" failed. "
                   "The files have different tile descriptions.");

    if (!(hdr.dataWindow () == inHdr.dataWindow ()))
        THROW (
            IEX_NAMESPACE::ArgExc,
            "Cannot copy pixels from image "
            "file \""
                << in.fileName ()
                << "\" to image "
                   "file \""
                << fileName ()
                << "\". The "
                   "files have different data windows.");

    if (!(hdr.lineOrder () == inHdr.lineOrder ()))
        THROW (
            IEX_NAMESPACE::ArgExc,
            "Quick pixel copy from image "
            "file \""
                << in.fileName ()
                << "\" to image "
                   "file \""
                << fileName ()
                << "\" failed. "
                   "The files have different line orders.");

    if (!(hdr.compression () == inHdr.compression ()))
        THROW (
            IEX_NAMESPACE::ArgExc,
            "Quick pixel copy from image "
            "file \""
                << in.fileName ()
                << "\" to image "
                   "file \""
                << fileName ()
                << "\" failed. "
                   "The files use different compression methods.");

    if (!(hdr.channels () == inHdr.channels ()))
        THROW (
            IEX_NAMESPACE::ArgExc,
            "Quick pixel copy from image "
            "file \""
                << in.fileName ()
                << "\" to image "
                   "file \""
                << fileName ()
                << "\" "
                   "failed.  The files have different channel "
                   "lists.");

    //
    // Verify that no pixel data have been written to this file yet.
    //

    if (!_data->tileOffsets.isEmpty ())
        THROW (
            IEX_NAMESPACE::LogicExc,
            "Quick pixel copy from image "
            "file \""
                << in.fileName ()
                << "\" to image "
                   "file \""
                << _streamData->os->fileName ()
                << "\" "
                   "failed. \""
                << fileName ()
                << "\" "
                   "already contains pixel data.");

    //
    // Calculate the total number of tiles in the file
    //

    int numAllTiles = 0;

    switch (levelMode ())
    {
        case ONE_LEVEL:
        case MIPMAP_LEVELS:

            for (int i_l = 0; i_l < numLevels (); ++i_l)
                numAllTiles += numXTiles (i_l) * numYTiles (i_l);

            break;

        case RIPMAP_LEVELS:

            for (int i_ly = 0; i_ly < numYLevels (); ++i_ly)
                for (int i_lx = 0; i_lx < numXLevels (); ++i_lx)
                    numAllTiles += numXTiles (i_lx) * numYTiles (i_ly);

            break;

        default: throw IEX_NAMESPACE::ArgExc ("Unknown LevelMode format.");
    }

    bool random_y = _data->lineOrder == RANDOM_Y;

    std::vector<int> dx_table (random_y ? numAllTiles : 1);
    std::vector<int> dy_table (random_y ? numAllTiles : 1);
    std::vector<int> lx_table (random_y ? numAllTiles : 1);
    std::vector<int> ly_table (random_y ? numAllTiles : 1);

    if (random_y)
    {
        in.tileOrder (&dx_table[0], &dy_table[0], &lx_table[0], &ly_table[0]);
        _data->nextTileToWrite.dx = dx_table[0];
        _data->nextTileToWrite.dy = dy_table[0];
        _data->nextTileToWrite.lx = lx_table[0];
        _data->nextTileToWrite.ly = ly_table[0];
    }

    for (int i = 0; i < numAllTiles; ++i)
    {
        const char* pixelData;
        int         pixelDataSize;

        int dx = _data->nextTileToWrite.dx;
        int dy = _data->nextTileToWrite.dy;
        int lx = _data->nextTileToWrite.lx;
        int ly = _data->nextTileToWrite.ly;

        in.rawTileData (dx, dy, lx, ly, pixelData, pixelDataSize);
        writeTileData (
            _streamData, _data, dx, dy, lx, ly, pixelData, pixelDataSize);

        if (random_y)
        {
            if (i < numAllTiles - 1)
            {
                _data->nextTileToWrite.dx = dx_table[i + 1];
                _data->nextTileToWrite.dy = dy_table[i + 1];
                _data->nextTileToWrite.lx = lx_table[i + 1];
                _data->nextTileToWrite.ly = ly_table[i + 1];
            }
        }
        else
        {
            _data->nextTileToWrite =
                _data->nextTileCoord (_data->nextTileToWrite);
        }
    }
}

void
TiledOutputFile::copyPixels (InputFile& in)
{
    copyPixels (in.asTiledInput ());
}

void
TiledOutputFile::copyPixels (InputPart& in)
{
    copyPixels (*in.file);
}

void
TiledOutputFile::copyPixels (TiledInputPart& in)
{
    copyPixels (*in.file);
}

unsigned int
TiledOutputFile::tileXSize () const
{
    return _data->tileDesc.xSize;
}

unsigned int
TiledOutputFile::tileYSize () const
{
    return _data->tileDesc.ySize;
}

LevelMode
TiledOutputFile::levelMode () const
{
    return _data->tileDesc.mode;
}

LevelRoundingMode
TiledOutputFile::levelRoundingMode () const
{
    return _data->tileDesc.roundingMode;
}

int
TiledOutputFile::numLevels () const
{
    if (levelMode () == RIPMAP_LEVELS)
        THROW (
            IEX_NAMESPACE::LogicExc,
            "Error calling numLevels() on image "
            "file \""
                << fileName ()
                << "\" "
                   "(numLevels() is not defined for RIPMAPs).");
    return _data->numXLevels;
}

int
TiledOutputFile::numXLevels () const
{
    return _data->numXLevels;
}

int
TiledOutputFile::numYLevels () const
{
    return _data->numYLevels;
}

bool
TiledOutputFile::isValidLevel (int lx, int ly) const
{
    if (lx < 0 || ly < 0) return false;

    if (levelMode () == MIPMAP_LEVELS && lx != ly) return false;

    if (lx >= numXLevels () || ly >= numYLevels ()) return false;

    return true;
}

int
TiledOutputFile::levelWidth (int lx) const
{
    try
    {
        int retVal = levelSize (
            _data->minX, _data->maxX, lx, _data->tileDesc.roundingMode);

        return retVal;
    }
    catch (IEX_NAMESPACE::BaseExc& e)
    {
        REPLACE_EXC (
            e,
            "Error calling levelWidth() on image "
            "file \""
                << fileName () << "\". " << e.what ());
        throw;
    }
}

int
TiledOutputFile::levelHeight (int ly) const
{
    try
    {
        return levelSize (
            _data->minY, _data->maxY, ly, _data->tileDesc.roundingMode);
    }
    catch (IEX_NAMESPACE::BaseExc& e)
    {
        REPLACE_EXC (
            e,
            "Error calling levelHeight() on image "
            "file \""
                << fileName () << "\". " << e.what ());
        throw;
    }
}

int
TiledOutputFile::numXTiles (int lx) const
{
    if (lx < 0 || lx >= _data->numXLevels)
        THROW (
            IEX_NAMESPACE::LogicExc,
            "Error calling numXTiles() on image "
            "file \""
                << _streamData->os->fileName ()
                << "\" "
                   "(Argument is not in valid range).");

    return _data->numXTiles[lx];
}

int
TiledOutputFile::numYTiles (int ly) const
{
    if (ly < 0 || ly >= _data->numYLevels)
        THROW (
            IEX_NAMESPACE::LogicExc,
            "Error calling numXTiles() on image "
            "file \""
                << _streamData->os->fileName ()
                << "\" "
                   "(Argument is not in valid range).");

    return _data->numYTiles[ly];
}

Box2i
TiledOutputFile::dataWindowForLevel (int l) const
{
    return dataWindowForLevel (l, l);
}

Box2i
TiledOutputFile::dataWindowForLevel (int lx, int ly) const
{
    try
    {
        return OPENEXR_IMF_INTERNAL_NAMESPACE::dataWindowForLevel (
            _data->tileDesc,
            _data->minX,
            _data->maxX,
            _data->minY,
            _data->maxY,
            lx,
            ly);
    }
    catch (IEX_NAMESPACE::BaseExc& e)
    {
        REPLACE_EXC (
            e,
            "Error calling dataWindowForLevel() on image "
            "file \""
                << fileName () << "\". " << e.what ());
        throw;
    }
}

Box2i
TiledOutputFile::dataWindowForTile (int dx, int dy, int l) const
{
    return dataWindowForTile (dx, dy, l, l);
}

Box2i
TiledOutputFile::dataWindowForTile (int dx, int dy, int lx, int ly) const
{
    try
    {
        if (!isValidTile (dx, dy, lx, ly))
            throw IEX_NAMESPACE::ArgExc ("Arguments not in valid range.");

        return OPENEXR_IMF_INTERNAL_NAMESPACE::dataWindowForTile (
            _data->tileDesc,
            _data->minX,
            _data->maxX,
            _data->minY,
            _data->maxY,
            dx,
            dy,
            lx,
            ly);
    }
    catch (IEX_NAMESPACE::BaseExc& e)
    {
        REPLACE_EXC (
            e,
            "Error calling dataWindowForTile() on image "
            "file \""
                << fileName () << "\". " << e.what ());
        throw;
    }
}

bool
TiledOutputFile::isValidTile (int dx, int dy, int lx, int ly) const
{
    return (
        (lx < _data->numXLevels && lx >= 0) &&
        (ly < _data->numYLevels && ly >= 0) &&
        (dx < _data->numXTiles[lx] && dx >= 0) &&
        (dy < _data->numYTiles[ly] && dy >= 0));
}

void
TiledOutputFile::updatePreviewImage (const PreviewRgba newPixels[])
{
#if ILMTHREAD_THREADING_ENABLED
    std::lock_guard<std::mutex> lock (*_streamData);
#endif
    if (_data->previewPosition <= 0)
        THROW (
            IEX_NAMESPACE::LogicExc,
            "Cannot update preview image pixels. "
            "File \""
                << fileName ()
                << "\" does not "
                   "contain a preview image.");

    //
    // Store the new pixels in the header's preview image attribute.
    //

    PreviewImageAttribute& pia =
        _data->header.typedAttribute<PreviewImageAttribute> ("preview");

    PreviewImage& pi        = pia.value ();
    PreviewRgba*  pixels    = pi.pixels ();
    int           numPixels = pi.width () * pi.height ();

    for (int i = 0; i < numPixels; ++i)
        pixels[i] = newPixels[i];

    //
    // Save the current file position, jump to the position in
    // the file where the preview image starts, store the new
    // preview image, and jump back to the saved file position.
    //

    uint64_t savedPosition = _streamData->os->tellp ();

    try
    {
        _streamData->os->seekp (_data->previewPosition);
        pia.writeValueTo (*_streamData->os, _data->version);
        _streamData->os->seekp (savedPosition);
    }
    catch (IEX_NAMESPACE::BaseExc& e)
    {
        REPLACE_EXC (
            e,
            "Cannot update preview image pixels for "
            "file \""
                << fileName () << "\". " << e.what ());
        throw;
    }
}

void
TiledOutputFile::breakTile (
    int dx, int dy, int lx, int ly, int offset, int length, char c)
{
#if ILMTHREAD_THREADING_ENABLED
    std::lock_guard<std::mutex> lock (*_streamData);
#endif
    uint64_t position = _data->tileOffsets (dx, dy, lx, ly);

    if (!position)
        THROW (
            IEX_NAMESPACE::ArgExc,
            "Cannot overwrite tile "
            "(" << dx
                << ", " << dy << ", " << lx << "," << ly
                << "). "
                   "The tile has not yet been stored in "
                   "file \""
                << fileName () << "\".");

    _streamData->currentPosition = 0;
    _streamData->os->seekp (position + offset);

    for (int i = 0; i < length; ++i)
        _streamData->os->write (&c, 1);
}

OPENEXR_IMF_INTERNAL_NAMESPACE_SOURCE_EXIT<|MERGE_RESOLUTION|>--- conflicted
+++ resolved
@@ -771,16 +771,9 @@
         {
             const char* compPtr;
 
-<<<<<<< HEAD
-            int sampleCountPerLine[numScanLines];
-            for (int i = 0; i < numScanLines; ++i)
-                sampleCountPerLine[i] = numPixelsPerScanLine;
-
-=======
             _tileBuffer->compressor->setTileLevel (
                 _tileBuffer->tileCoord.lx,
                 _tileBuffer->tileCoord.ly);
->>>>>>> 8d52f35c
             int compSize = _tileBuffer->compressor->compressTile (
                 _tileBuffer->dataPtr,
                 _tileBuffer->dataSize,
