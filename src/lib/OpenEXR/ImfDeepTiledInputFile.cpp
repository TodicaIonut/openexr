//
// SPDX-License-Identifier: BSD-3-Clause
// Copyright (c) Contributors to the OpenEXR Project.
//

//-----------------------------------------------------------------------------
//
//      class DeepTiledInputFile
//
//-----------------------------------------------------------------------------

#include "ImfDeepTiledInputFile.h"

#include "Iex.h"

#include "IlmThreadPool.h"
#if ILMTHREAD_THREADING_ENABLED
#    include "IlmThreadProcessGroup.h"
#    include <mutex>
#endif

#include "ImfDeepFrameBuffer.h"
#include "ImfInputPartData.h"

// TODO: remove once TiledOutput is converted
#include "ImfTileOffsets.h"
#include "ImfTiledMisc.h"

#include <algorithm>
#include <string>
#include <vector>

OPENEXR_IMF_INTERNAL_NAMESPACE_SOURCE_ENTER

namespace {

// TODO: similarities to tiled input file...
struct TileProcess
{
    ~TileProcess ()
    {
        if (!first)
            exr_decoding_destroy (decoder.context, &decoder);
    }

    void run_decode (
        exr_const_context_t ctxt,
        int pn,
        const DeepFrameBuffer *outfb,
        const std::vector<DeepSlice> &filllist);

    void update_pointers (
        const DeepFrameBuffer *outfb,
        int fb_absX, int fb_absY,
        int t_absX, int t_absY);

    void run_fill (
        const DeepFrameBuffer *outfb,
        int fb_absX, int fb_absY,
        int t_absX, int t_absY,
        const std::vector<DeepSlice> &filllist);

    void copy_sample_count (
        const DeepFrameBuffer *outfb,
        int fb_absX, int fb_absY,
        int t_absX, int t_absY);

    exr_result_t          last_decode_err = EXR_ERR_UNKNOWN;
    bool                  first = true;
    bool                  counts_only = false;
    exr_chunk_info_t      cinfo;
    exr_decode_pipeline_t decoder;

    TileProcess*          next;
};

#if ILMTHREAD_THREADING_ENABLED
using TileProcessGroup = ILMTHREAD_NAMESPACE::ProcessGroup<TileProcess>;
#endif

} // empty namespace

//
// struct TiledInputFile::Data stores things that will be
// needed between calls to readTile()
//

struct DeepTiledInputFile::Data
{
    Data (Context *ctxt, int pN, int nT)
    : _ctxt (ctxt)
    , partNumber (pN)
    , numThreads (nT)
    {}

    void initialize ()
    {
        if (_ctxt->storage (partNumber) != EXR_STORAGE_DEEP_TILED)
            throw IEX_NAMESPACE::ArgExc ("File part is not a tiled part");

        if (EXR_ERR_SUCCESS != exr_get_tile_descriptor (
                *_ctxt,
                partNumber,
                &tile_x_size,
                &tile_y_size,
                &tile_level_mode,
                &tile_round_mode))
            throw IEX_NAMESPACE::ArgExc ("Unable to query tile descriptor");

        if (EXR_ERR_SUCCESS != exr_get_tile_levels (
                *_ctxt,
                partNumber,
                &num_x_levels,
                &num_y_levels))
            throw IEX_NAMESPACE::ArgExc ("Unable to query number of tile levels");
    }

    // TODO: generalize to have async framebuffer path
    void readTiles (int dx1, int dx2, int dy1, int dy2, int lx, int ly, bool countsOnly);

    Context* _ctxt;
    int partNumber;
    int numThreads;
    Header header;
    bool header_filled = false;

    uint32_t tile_x_size = 0;
    uint32_t tile_y_size = 0;
    exr_tile_level_mode_t tile_level_mode = EXR_TILE_LAST_TYPE;
    exr_tile_round_mode_t tile_round_mode = EXR_TILE_ROUND_LAST_TYPE;

    int32_t num_x_levels = 0;
    int32_t num_y_levels = 0;

    bool frameBufferValid = false;
    DeepFrameBuffer frameBuffer;
    std::vector<DeepSlice> fill_list;

#if ILMTHREAD_THREADING_ENABLED
    std::mutex _mx;

    class TileBufferTask final : public ILMTHREAD_NAMESPACE::Task
    {
    public:
        TileBufferTask (
            ILMTHREAD_NAMESPACE::TaskGroup* group,
            Data*                   ifd,
            TileProcessGroup*       tileg,
            const DeepFrameBuffer*  outfb,
            const exr_chunk_info_t& cinfo,
            bool                    countsOnly)
            : Task (group)
            , _outfb (outfb)
            , _ifd (ifd)
            , _tile (tileg->pop ())
            , _tile_group (tileg)
        {
            _tile->cinfo = cinfo;
            _tile->counts_only = countsOnly;
        }

        ~TileBufferTask () override
        {
            _tile_group->push (_tile);
        }

        void execute () override;

    private:
        void run_decode ();

        const DeepFrameBuffer* _outfb;
        Data*                  _ifd;

        TileProcess*       _tile;
        TileProcessGroup*  _tile_group;
    };
#endif
};

DeepTiledInputFile::DeepTiledInputFile (
    const char*               filename,
    const ContextInitializer& ctxtinit,
    int                       numThreads)
    : _ctxt (filename, ctxtinit, Context::read_mode_t{})
    , _data (std::make_shared<Data> (&_ctxt, 0, numThreads))
{
    _data->initialize ();
}

DeepTiledInputFile::DeepTiledInputFile (const char fileName[], int numThreads)
    : DeepTiledInputFile (
        fileName,
        ContextInitializer ()
        .silentHeaderParse (true)
        .strictHeaderValidation (false),
        numThreads)
{
}

DeepTiledInputFile::DeepTiledInputFile (
    OPENEXR_IMF_INTERNAL_NAMESPACE::IStream& is, int numThreads)
    : DeepTiledInputFile (
        is.fileName (),
        ContextInitializer ()
        .silentHeaderParse (true)
        .strictHeaderValidation (false)
        .setInputStream (&is),
        numThreads)
{
}

DeepTiledInputFile::DeepTiledInputFile (InputPartData* part)
    : _ctxt (part->context),
      _data (std::make_shared<Data> (&_ctxt, part->partNumber, part->numThreads))
{
    _data->initialize ();
}

const char*
DeepTiledInputFile::fileName () const
{
    return _ctxt.fileName ();
}

const Header&
DeepTiledInputFile::header () const
{
#if ILMTHREAD_THREADING_ENABLED
    std::lock_guard<std::mutex> lock (_data->_mx);
#endif
    if (!_data->header_filled)
    {
        _data->header = _ctxt.header (_data->partNumber);
        _data->header_filled = true;
    }
    return _data->header;
}

int
DeepTiledInputFile::version () const
{
    return _ctxt.version ();
}

void
DeepTiledInputFile::setFrameBuffer (const DeepFrameBuffer& frameBuffer)
{
#if ILMTHREAD_THREADING_ENABLED
    std::lock_guard<std::mutex> lock (_data->_mx);
#endif
    _data->fill_list.clear ();

    for (DeepFrameBuffer::ConstIterator j = frameBuffer.begin ();
         j != frameBuffer.end ();
         ++j)
    {
        const exr_attr_chlist_entry_t* curc = _ctxt.findChannel (
            _data->partNumber, j.name ());

        if (!curc)
        {
            _data->fill_list.push_back (j.slice ());
            continue;
        }

        if (curc->x_sampling != j.slice ().xSampling ||
            curc->y_sampling != j.slice ().ySampling)
            THROW (
                IEX_NAMESPACE::ArgExc,
                "X and/or y subsampling factors "
                "of \""
                    << j.name ()
                    << "\" channel "
                       "of input file \""
                    << fileName ()
                    << "\" are "
                       "not compatible with the frame buffer's "
                       "subsampling factors.");
    }

    _data->frameBuffer = frameBuffer;
    _data->frameBufferValid = true;
}

const DeepFrameBuffer&
DeepTiledInputFile::frameBuffer () const
{
#if ILMTHREAD_THREADING_ENABLED
    std::lock_guard<std::mutex> lock (_data->_mx);
#endif
    return _data->frameBuffer;
}

bool
DeepTiledInputFile::isComplete () const
{
    return _ctxt.chunkTableValid (_data->partNumber);
}

void
DeepTiledInputFile::readTiles (
    int dx1, int dx2, int dy1, int dy2, int lx, int ly)
{
    //
    // Read a range of tiles from the file into the framebuffer
    //

    try
    {
        if (!_data->frameBufferValid)
        {
            throw IEX_NAMESPACE::ArgExc (
                "readTiles called with no valid frame buffer");
        }

        if (!isValidLevel (lx, ly))
            THROW (
                IEX_NAMESPACE::ArgExc,
                "Level coordinate "
                "(" << lx
                    << ", " << ly
                    << ") "
                       "is invalid.");

        if (dx1 > dx2) std::swap (dx1, dx2);
        if (dy1 > dy2) std::swap (dy1, dy2);

        _data->readTiles (dx1, dx2, dy1, dy2, lx, ly, false);
    }
    catch (IEX_NAMESPACE::BaseExc& e)
    {
        REPLACE_EXC (
            e,
            "Error reading deep tiled data from image "
            "file \""
                << fileName () << "\". " << e.what ());
        throw;
    }
}

void
DeepTiledInputFile::readTiles (int dx1, int dx2, int dy1, int dy2, int l)
{
    readTiles (dx1, dx2, dy1, dy2, l, l);
}

void
DeepTiledInputFile::readTile (int dx, int dy, int lx, int ly)
{
    readTiles (dx, dx, dy, dy, lx, ly);
}

void
DeepTiledInputFile::readTile (int dx, int dy, int l)
{
<<<<<<< HEAD
    try
    {
        //
        // Calculate information about the tile
        //

        Box2i tileRange = OPENEXR_IMF_INTERNAL_NAMESPACE::dataWindowForTile (
            _ifd->tileDesc,
            _ifd->minX,
            _ifd->maxX,
            _ifd->minY,
            _ifd->maxY,
            _tileBuffer->dx,
            _tileBuffer->dy,
            _tileBuffer->lx,
            _tileBuffer->ly);

        //
        // Get the size of the tile.
        //

        Array<unsigned int> numPixelsPerScanLine;
        numPixelsPerScanLine.resizeErase (
            tileRange.max.y - tileRange.min.y + 1);

        int sizeOfTile          = 0;
        int maxBytesPerTileLine = 0;
        int sampleCountPerLine[tileRange.max.y - tileRange.min.y + 1];

        for (int y = tileRange.min.y; y <= tileRange.max.y; y++)
        {
            numPixelsPerScanLine[y - tileRange.min.y] = 0;

            int bytesPerLine      = 0;
            sampleCountPerLine[y] = 0;

            for (int x = tileRange.min.x; x <= tileRange.max.x; x++)
            {
                int xOffset = _ifd->sampleCountXTileCoords * tileRange.min.x;
                int yOffset = _ifd->sampleCountYTileCoords * tileRange.min.y;

                int count = _ifd->getSampleCount (x - xOffset, y - yOffset);
                sampleCountPerLine[y] += count;
                for (unsigned int c = 0; c < _ifd->slices.size (); ++c)
                {
                    // This slice does not exist in the file.
                    if (!_ifd->slices[c]->fill)
                    {
                        sizeOfTile +=
                            count * pixelTypeSize (_ifd->slices[c]->typeInFile);
                        bytesPerLine +=
                            count * pixelTypeSize (_ifd->slices[c]->typeInFile);
                    }
                }
                numPixelsPerScanLine[y - tileRange.min.y] += count;
            }
=======
    readTile (dx, dy, l, l);
}
>>>>>>> 8d52f35c

#pragma pack(push, 1)
struct DeepTileChunkHeader
{
    int32_t dx;
    int32_t dy;
    int32_t lx;
    int32_t ly;
    uint64_t packedCountSize;
    uint64_t packedDataSize;
    uint64_t unpackedDataSize;
};
#pragma pack(pop)

void
DeepTiledInputFile::rawTileData (
    int&      dx,
    int&      dy,
    int&      lx,
    int&      ly,
    char*     pixelData,
    uint64_t& pixelDataSize) const
{
    exr_chunk_info_t cinfo;

    static_assert (sizeof(DeepTileChunkHeader) == 40, "Expect a 40-byte tiled chunk header");

    if (EXR_ERR_SUCCESS == exr_read_tile_chunk_info (
            _ctxt, _data->partNumber, dx, dy, lx, ly, &cinfo))
    {
        uint64_t cbytes;
        cbytes = sizeof (DeepTileChunkHeader);
        cbytes += cinfo.sample_count_table_size;
        cbytes += cinfo.packed_size;

<<<<<<< HEAD
            _tileBuffer->dataSize = _tileBuffer->compressor->uncompressTile (
                _tileBuffer->buffer,
                static_cast<int> (_tileBuffer->dataSize),
                sampleCountPerLine,
                tileRange,
                _tileBuffer->uncompressedData);
        }
        else
=======
        if (!pixelData || cbytes > pixelDataSize)
>>>>>>> 8d52f35c
        {
            pixelDataSize = cbytes;
            return;
        }

        pixelDataSize = cbytes;

        DeepTileChunkHeader* dch = reinterpret_cast<DeepTileChunkHeader*> (pixelData);
        dch->dx = cinfo.start_x;
        dch->dy = cinfo.start_y;
        dch->lx = cinfo.level_x;
        dch->ly = cinfo.level_y;
        dch->packedCountSize = cinfo.sample_count_table_size;
        dch->packedDataSize = cinfo.packed_size;
        dch->unpackedDataSize = cinfo.unpacked_size;

        pixelData += sizeof(DeepTileChunkHeader);

        if (EXR_ERR_SUCCESS !=
            exr_read_deep_chunk (
                _ctxt,
                _data->partNumber,
                &cinfo,
                pixelData + cinfo.sample_count_table_size,
                pixelData))
        {
            THROW (
                IEX_NAMESPACE::ArgExc,
                "Error reading deep tiled data from image "
                "file \""
                << fileName () << "\". Unable to read raw tile data of "
                << pixelDataSize << " bytes.");
        }
    }
    else
    {
        THROW (
            IEX_NAMESPACE::ArgExc,
            "Error reading deep tile data from image "
            "file \""
            << fileName ()
            << "\". Unable to query data block information.");
    }
}

unsigned int
DeepTiledInputFile::tileXSize () const
{
    return _data->tile_x_size;
}

unsigned int
DeepTiledInputFile::tileYSize () const
{
    return _data->tile_y_size;
}

LevelMode
DeepTiledInputFile::levelMode () const
{
    return (LevelMode)_data->tile_level_mode;
}

LevelRoundingMode
DeepTiledInputFile::levelRoundingMode () const
{
    return (LevelRoundingMode)_data->tile_round_mode;
}

int
DeepTiledInputFile::numLevels () const
{
    if (levelMode () == RIPMAP_LEVELS)
        THROW (
            IEX_NAMESPACE::LogicExc,
            "Error calling numLevels() on image "
            "file \""
                << fileName ()
                << "\" "
                   "(numLevels() is not defined for files "
                   "with RIPMAP level mode).");

    return _data->num_x_levels;
}

int
DeepTiledInputFile::numXLevels () const
{
    return _data->num_x_levels;
}

int
DeepTiledInputFile::numYLevels () const
{
    return _data->num_y_levels;
}

bool
DeepTiledInputFile::isValidLevel (int lx, int ly) const
{
    if (lx < 0 || ly < 0) return false;

    if (levelMode () == MIPMAP_LEVELS && lx != ly) return false;

    if (lx >= numXLevels () || ly >= numYLevels ()) return false;

    return true;
}

int
DeepTiledInputFile::levelWidth (int lx) const
{
    int32_t levw = 0;
    if (EXR_ERR_SUCCESS != exr_get_level_sizes (
            _ctxt, _data->partNumber, lx, 0, &levw, nullptr))
    {
        THROW (
            IEX_NAMESPACE::ArgExc,
            "Error calling levelWidth() on image "
            "file \""
                << fileName () << "\".");
    }
    return levw;
}

int
DeepTiledInputFile::levelHeight (int ly) const
{
    int32_t levh = 0;
    if (EXR_ERR_SUCCESS != exr_get_level_sizes (
            _ctxt, _data->partNumber, 0, ly, nullptr, &levh))
    {
        THROW (
            IEX_NAMESPACE::ArgExc,
            "Error calling levelWidth() on image "
            "file \""
                << fileName () << "\".");
    }
    return levh;
}

int
DeepTiledInputFile::numXTiles (int lx) const
{
    int32_t countx = 0;
    if (EXR_ERR_SUCCESS != exr_get_tile_counts (
            _ctxt, _data->partNumber, lx, 0, &countx, nullptr))
    {
        THROW (
            IEX_NAMESPACE::ArgExc,
            "Error calling numXTiles() on image "
            "file \""
                << fileName () << "\".");
    }
    return countx;
}

int
DeepTiledInputFile::numYTiles (int ly) const
{
    int32_t county = 0;
    if (EXR_ERR_SUCCESS != exr_get_tile_counts (
            _ctxt, _data->partNumber, 0, ly, nullptr, &county))
    {
        THROW (
            IEX_NAMESPACE::ArgExc,
            "Error calling numYTiles() on image "
            "file \""
                << fileName () << "\".");
    }
    return county;
}

IMATH_NAMESPACE::Box2i
DeepTiledInputFile::dataWindowForLevel (int l) const
{
    return dataWindowForLevel (l, l);
}

IMATH_NAMESPACE::Box2i
DeepTiledInputFile::dataWindowForLevel (int lx, int ly) const
{
    int32_t levw = 0, levh = 0;
    if (EXR_ERR_SUCCESS != exr_get_level_sizes (
            _ctxt, _data->partNumber, lx, ly, &levw, &levh))
    {
        THROW (
            IEX_NAMESPACE::ArgExc,
            "Error calling dataWindowForLevel() on image "
            "file \""
                << fileName () << "\".");
    }
    exr_attr_box2i_t dw = _ctxt.dataWindow (_data->partNumber);
    return IMATH_NAMESPACE::Box2i (
        IMATH_NAMESPACE::V2i (dw.min.x, dw.min.y),
        IMATH_NAMESPACE::V2i (dw.min.x + levw - 1, dw.min.y + levh - 1));
}

IMATH_NAMESPACE::Box2i
DeepTiledInputFile::dataWindowForTile (int dx, int dy, int l) const
{
    return dataWindowForTile (dx, dy, l, l);
}

IMATH_NAMESPACE::Box2i
DeepTiledInputFile::dataWindowForTile (int dx, int dy, int lx, int ly) const
{
    try
    {
        if (!isValidTile (dx, dy, lx, ly))
            throw IEX_NAMESPACE::ArgExc ("Arguments not in valid range.");

        //exr_attr_box2i_t dw = _ctxt.dataWindow (_data->partNumber);
        auto dw = dataWindowForLevel (lx, ly);

        int32_t tileSizeX, tileSizeY;
        if (EXR_ERR_SUCCESS !=
            exr_get_tile_sizes (_ctxt, _data->partNumber, lx, ly, &tileSizeX, &tileSizeY))
          throw IEX_NAMESPACE::ArgExc ("Unable to query the data window.");

        dw.min.x += dx * tileSizeX;
        dw.min.y += dy * tileSizeY;
        int limX = dw.min.x + tileSizeX - 1;
        int limY = dw.min.y + tileSizeY - 1;
        limX = std::min (limX, dw.max.x);
        limY = std::min (limY, dw.max.y);

        return IMATH_NAMESPACE::Box2i (
            IMATH_NAMESPACE::V2i (dw.min.x, dw.min.y),
            IMATH_NAMESPACE::V2i (limX, limY));
    }
    catch (IEX_NAMESPACE::BaseExc& e)
    {
        REPLACE_EXC (
            e,
            "Error calling dataWindowForTile() on image "
            "file \""
                << fileName () << "\". " << e.what ());
        throw;
    }
}

bool
DeepTiledInputFile::isValidTile (int dx, int dy, int lx, int ly) const
{
    int32_t countx = 0, county = 0;
    if (EXR_ERR_SUCCESS == exr_get_tile_counts (
            _ctxt, _data->partNumber, lx, ly, &countx, &county))
    {
        // get tile counts will check lx, ly for us
        return ((dx < countx && dx >= 0) &&
                (dy < county && dy >= 0));
    }
    return false;
}

void
DeepTiledInputFile::readPixelSampleCounts (
    int dx1, int dx2, int dy1, int dy2, int lx, int ly)
{
    //
    // Read a range of tiles from the file into the framebuffer
    //
    try
    {
        if (!_data->frameBufferValid)
        {
            throw IEX_NAMESPACE::ArgExc (
                "readPixelSampleCounts called with no valid frame buffer");
        }

        if (!isValidLevel (lx, ly))
            THROW (
                IEX_NAMESPACE::ArgExc,
                "Level coordinate "
                "(" << lx
                    << ", " << ly
                    << ") "
                       "is invalid.");

        if (dx1 > dx2) std::swap (dx1, dx2);
        if (dy1 > dy2) std::swap (dy1, dy2);

        _data->readTiles (dx1, dx2, dy1, dy2, lx, ly, true);
    }
    catch (IEX_NAMESPACE::BaseExc& e)
    {
        REPLACE_EXC (
            e,
            "Error reading deep pixel sample counts data from image "
            "file \""
                << fileName () << "\". " << e.what ());
        throw;
    }
}

void
DeepTiledInputFile::readPixelSampleCount (int dx, int dy, int l)
{
    readPixelSampleCount (dx, dy, l, l);
}

void
DeepTiledInputFile::readPixelSampleCount (int dx, int dy, int lx, int ly)
{
    readPixelSampleCounts (dx, dx, dy, dy, lx, ly);
}

void
DeepTiledInputFile::readPixelSampleCounts (
    int dx1, int dx2, int dy1, int dy2, int l)
{
    readPixelSampleCounts (dx1, dx2, dy1, dy2, l, l);
}

size_t
DeepTiledInputFile::totalTiles () const
{
    //
    // Calculate the total number of tiles in the file
    //

    int numAllTiles = 0;

    switch (levelMode ())
    {
        case ONE_LEVEL:
        case MIPMAP_LEVELS:

            for (int i_l = 0; i_l < numLevels (); ++i_l)
                numAllTiles += numXTiles (i_l) * numYTiles (i_l);

            break;

        case RIPMAP_LEVELS:

            for (int i_ly = 0; i_ly < numYLevels (); ++i_ly)
                for (int i_lx = 0; i_lx < numXLevels (); ++i_lx)
                    numAllTiles += numXTiles (i_lx) * numYTiles (i_ly);

            break;

        default: throw IEX_NAMESPACE::ArgExc ("Unknown LevelMode format.");
    }
    return numAllTiles;
}

namespace
{
struct tilepos
{
    uint64_t filePos;
    int      dx;
    int      dy;
    int      lx;
    int      ly;
    bool     operator< (const tilepos& other) const
    {
        return filePos < other.filePos;
    }
};
} // namespace

void
DeepTiledInputFile::getTileOrder (int dx[], int dy[], int lx[], int ly[]) const
{
    // TODO: remove once TiledOutputFile copy is converted
    switch (_ctxt.lineOrder (_data->partNumber))
    {
        case EXR_LINEORDER_RANDOM_Y:
            // calc below outside the nest
            break;

        case EXR_LINEORDER_DECREASING_Y:
        {
            dx[0] = 0;
            dy[0] = numYTiles (0) - 1;
            lx[0] = 0;
            ly[0] = 0;
            return;
        }
        case EXR_LINEORDER_INCREASING_Y:
            dx[0] = 0;
            dy[0] = 0;
            lx[0] = 0;
            ly[0] = 0;
            return;

        case EXR_LINEORDER_LAST_TYPE: /* invalid but should never be here */
        default:
            throw IEX_NAMESPACE::ArgExc ("Unknown LineOrder.");
    }

    size_t numAllTiles = 0;
    int numX = numXLevels ();
    int numY = numYLevels ();

    switch (levelMode ())
    {
        case ONE_LEVEL:
        case MIPMAP_LEVELS:
            for (int i_l = 0; i_l < numY; ++i_l)
                numAllTiles += size_t (numXTiles (i_l)) * size_t (numYTiles (i_l));
            break;

        case RIPMAP_LEVELS:
            for (int i_ly = 0; i_ly < numY; ++i_ly)
                for (int i_lx = 0; i_lx < numX; ++i_lx)
                    numAllTiles += size_t (numXTiles (i_lx)) * size_t (numYTiles (i_ly));
            break;

        default:
            throw IEX_NAMESPACE::ArgExc ("Unknown LevelMode format.");
    }

    std::vector<tilepos> table;

    table.resize (numAllTiles);
    size_t tIdx = 0;
    switch (levelMode ())
    {
        case ONE_LEVEL:
        case MIPMAP_LEVELS:
            for (int i_l = 0; i_l < numY; ++i_l)
            {
                int nY = numYTiles (i_l);
                int nX = numXTiles (i_l);

                for ( int y = 0; y < nY; ++y )
                    for ( int x = 0; x < nX; ++x )
                    {
                        exr_chunk_info_t cinfo;
                        if (EXR_ERR_SUCCESS == exr_read_tile_chunk_info (
                                _ctxt, _data->partNumber, x, y, i_l, i_l, &cinfo))
                        {
                            tilepos &tp = table[tIdx++];
                            tp.filePos = cinfo.data_offset;
                            tp.dx = x;
                            tp.dy = y;
                            tp.lx = i_l;
                            tp.ly = i_l;
                        }
                        else
                        {
                            throw IEX_NAMESPACE::ArgExc ("Unable to get tile offset.");
                        }
                    }
            }
            break;

        case RIPMAP_LEVELS:
            for (int i_ly = 0; i_ly < numY; ++i_ly)
            {
                int nY = numYTiles (i_ly);
                for (int i_lx = 0; i_lx < numX; ++i_lx)
                {
                    int nX = numXTiles (i_lx);
                    for ( int y = 0; y < nY; ++y )
                        for ( int x = 0; x < nX; ++x )
                        {
                            exr_chunk_info_t cinfo;
                            if (EXR_ERR_SUCCESS == exr_read_tile_chunk_info (
                                    _ctxt, _data->partNumber, x, y, i_lx, i_ly, &cinfo))
                            {
                                tilepos &tp = table[tIdx++];
                                tp.filePos = cinfo.data_offset;
                                tp.dx = x;
                                tp.dy = y;
                                tp.lx = i_lx;
                                tp.ly = i_ly;
                            }
                            else
                            {
                                throw IEX_NAMESPACE::ArgExc ("Unable to get tile offset.");
                            }
                        }
                }
            }
            break;

        default: throw IEX_NAMESPACE::ArgExc ("Unknown LevelMode format.");
    }

    std::sort (table.begin(), table.end ());

    for (size_t i = 0; i < numAllTiles; ++i)
    {
        const auto& tp = table[i];
        dx[i] = tp.dx;
        dy[i] = tp.dy;
        lx[i] = tp.lx;
        ly[i] = tp.ly;
    }
}

void DeepTiledInputFile::Data::readTiles (
    int dx1, int dx2, int dy1, int dy2, int lx, int ly, bool countsOnly)
{
    int nTiles = dx2 - dx1 + 1;
    nTiles *= dy2 - dy1 + 1;

    exr_chunk_info_t      cinfo;
#if ILMTHREAD_THREADING_ENABLED
    if (nTiles > 1 && numThreads > 1)
    {
        // we need the lifetime of this to last longer than the
        // lifetime of the task group below such that we don't get use
        // after free type error, so use scope rules to accomplish
        // this
        TileProcessGroup tpg (numThreads);

        {
            ILMTHREAD_NAMESPACE::TaskGroup tg;

            for (int ty = dy1; ty <= dy2; ++ty)
            {
                for (int tx = dx1; tx <= dx2; ++tx)
                {
                    exr_result_t rv = exr_read_tile_chunk_info (
                        *_ctxt, partNumber, tx, ty, lx, ly, &cinfo);
                    if (EXR_ERR_INCOMPLETE_CHUNK_TABLE == rv)
                    {
                        THROW (
                            IEX_NAMESPACE::InputExc,
                            "Tile (" << tx << ", " << ty << ", " << lx << ", " << ly
                            << ") is missing.");
                    }
                    else if (EXR_ERR_SUCCESS != rv)
                        throw IEX_NAMESPACE::InputExc ("Unable to query tile information");

                    ILMTHREAD_NAMESPACE::ThreadPool::addGlobalTask (
                        new TileBufferTask (&tg, this, &tpg, &frameBuffer, cinfo, countsOnly) );
                }
            }
        }

        tpg.throw_on_failure ();
    }
    else
#endif
    {
        TileProcess tp;

        tp.counts_only = countsOnly;
        for (int ty = dy1; ty <= dy2; ++ty)
        {
            for (int tx = dx1; tx <= dx2; ++tx)
            {
                exr_result_t rv = exr_read_tile_chunk_info (
                    *_ctxt, partNumber, tx, ty, lx, ly, &cinfo);
                if (EXR_ERR_INCOMPLETE_CHUNK_TABLE == rv)
                {
                    THROW (
                        IEX_NAMESPACE::InputExc,
                        "Tile (" << tx << ", " << ty << ", " << lx << ", " << ly
                        << ") is missing.");
                }
                else if (EXR_ERR_SUCCESS != rv)
                    throw IEX_NAMESPACE::InputExc ("Unable to query tile information");

                tp.cinfo = cinfo;
                tp.run_decode (
                    *_ctxt,
                    partNumber,
                    &frameBuffer,
                    fill_list);
            }
        }
    }
}

////////////////////////////////////////

#if ILMTHREAD_THREADING_ENABLED
void DeepTiledInputFile::Data::TileBufferTask::execute ()
{
    try
    {
        _tile->run_decode (
            *(_ifd->_ctxt),
            _ifd->partNumber,
            _outfb,
            _ifd->fill_list);
    }
    catch (std::exception &e)
    {
        _tile_group->record_failure (e.what ());
    }
    catch (...)
    {
        _tile_group->record_failure ("Unknown exception");
    }
}
#endif

////////////////////////////////////////

void TileProcess::run_decode (
    exr_const_context_t ctxt,
    int pn,
    const DeepFrameBuffer *outfb,
    const std::vector<DeepSlice> &filllist)
{
    int absX, absY, tileX, tileY;
    exr_attr_box2i_t dw;
    uint8_t flags;

    if (first)
    {
        if (EXR_ERR_SUCCESS !=
            exr_decoding_initialize (ctxt, pn, &cinfo, &decoder))
        {
            throw IEX_NAMESPACE::IoExc ("Unable to initialize decode pipeline");
        }
        decoder.decode_flags |= EXR_DECODE_NON_IMAGE_DATA_AS_POINTERS;
        decoder.decode_flags |= EXR_DECODE_SAMPLE_COUNTS_AS_INDIVIDUAL;
        flags = 0;

        first = false;
    }
    else
    {
        if (EXR_ERR_SUCCESS !=
            exr_decoding_update (ctxt, pn, &cinfo, &decoder))
        {
            throw IEX_NAMESPACE::IoExc ("Unable to update decode pipeline");
        }
        flags = decoder.decode_flags;
    }

    if (EXR_ERR_SUCCESS != exr_get_data_window (ctxt, pn, &dw))
        throw IEX_NAMESPACE::ArgExc ("Unable to query the data window.");

    if (EXR_ERR_SUCCESS != exr_get_tile_sizes (
            ctxt, pn, cinfo.level_x, cinfo.level_y, &tileX, &tileY))
        throw IEX_NAMESPACE::ArgExc ("Unable to query the data window.");

    absX = dw.min.x + tileX * cinfo.start_x;
    absY = dw.min.y + tileY * cinfo.start_y;

    if (counts_only)
        decoder.decode_flags |= EXR_DECODE_SAMPLE_DATA_ONLY;
    else
        decoder.decode_flags = decoder.decode_flags & ~EXR_DECODE_SAMPLE_DATA_ONLY;

    update_pointers (outfb, dw.min.x, dw.min.y, absX, absY);

    if (flags != decoder.decode_flags)
    {
        if (EXR_ERR_SUCCESS !=
            exr_decoding_choose_default_routines (ctxt, pn, &decoder))
        {
            throw IEX_NAMESPACE::IoExc ("Unable to choose decoder routines");
        }
    }

    last_decode_err = exr_decoding_run (ctxt, pn, &decoder);
    if (EXR_ERR_SUCCESS != last_decode_err)
    {
        THROW (
            IEX_NAMESPACE::IoExc,
            "Unable to run decoder: "
            << exr_get_error_code_as_string (last_decode_err));
    }

    copy_sample_count (outfb, dw.min.x, dw.min.y, absX, absY);

    if (counts_only)
        return;

    run_fill (outfb, dw.min.x, dw.min.y, absX, absY, filllist);
}

////////////////////////////////////////

void TileProcess::update_pointers (const DeepFrameBuffer *outfb, int fb_absX, int fb_absY, int t_absX, int t_absY)
{
    decoder.user_line_begin_skip = 0;
    decoder.user_line_end_ignore = 0;

    for (int c = 0; c < decoder.channel_count; ++c)
    {
        exr_coding_channel_info_t& curchan = decoder.channels[c];
        uint8_t*                   ptr;
        const DeepSlice*           fbslice;

        fbslice = outfb->findSlice (curchan.channel_name);

        if (curchan.height == 0 || !fbslice)
        {
            curchan.decode_to_ptr     = NULL;
            curchan.user_pixel_stride = 0;
            curchan.user_line_stride  = 0;
            continue;
        }

        if (fbslice->xSampling != 1 || fbslice->ySampling != 1)
            throw IEX_NAMESPACE::ArgExc ("Tiled data should not have subsampling.");

        int xOffset = fbslice->xTileCoords ? 0 : t_absX;
        int yOffset = fbslice->yTileCoords ? 0 : t_absY;

        curchan.user_bytes_per_element = fbslice->sampleStride;
        curchan.user_data_type         = (exr_pixel_type_t)fbslice->type;
        curchan.user_pixel_stride      = fbslice->xStride;
        curchan.user_line_stride       = fbslice->yStride;

        ptr  = reinterpret_cast<uint8_t*> (fbslice->base);
        ptr += int64_t (xOffset) * int64_t (fbslice->xStride);
        ptr += int64_t (yOffset) * int64_t (fbslice->yStride);

        curchan.decode_to_ptr = ptr;
    }
}

////////////////////////////////////////

void TileProcess::run_fill (
    const DeepFrameBuffer *outfb, int fb_absX, int fb_absY, int t_absX, int t_absY,
    const std::vector<DeepSlice> &filllist)
{
    for (auto& fills: filllist)
    {
        uint8_t* ptr;

        if (fills.xSampling != 1 || fills.ySampling != 1)
            throw IEX_NAMESPACE::ArgExc ("Tiled data should not have subsampling.");

        int xOffset = fills.xTileCoords ? 0 : t_absX;
        int yOffset = fills.yTileCoords ? 0 : t_absY;

        ptr  = reinterpret_cast<uint8_t*> (fills.base);
        ptr += int64_t (xOffset) * int64_t (fills.xStride);
        ptr += int64_t (yOffset) * int64_t (fills.yStride);

        // TODO: update ImfMisc, lift fill type / value
        for ( int start = 0; start < cinfo.height; ++start )
        {
            const int32_t* counts = decoder.sample_count_table;
            counts += (int64_t) start * (int64_t) cinfo.width;

            uint8_t* outptr = ptr;
            for ( int sx = 0; sx < cinfo.width; ++sx )
            {
                int32_t samps = counts[sx];
                void *dest = *((void **)outptr);

                if (samps == 0)
                {
                    outptr += fills.xStride;
                    continue;
                }

                switch (fills.type)
                {
                    case OPENEXR_IMF_INTERNAL_NAMESPACE::UINT:
                    {
                        unsigned int fillVal = (unsigned int) (fills.fillValue);
                        unsigned int* fillptr = static_cast<unsigned int*> (dest);

                        for ( int32_t s = 0; s < samps; ++s )
                            fillptr[s] = fillVal;
                        break;
                    }
<<<<<<< HEAD
                    int sampleCountPerLine[1] = {0}; // signal table decompress
                    _data->sampleCountTableComp->uncompress (
                        _data->sampleCountTableBuffer,
                        static_cast<int> (tableSize),
                        sampleCountPerLine,
                        tileRange.min.y,
                        readPtr);
                }
                else
                    readPtr = _data->sampleCountTableBuffer;
=======
>>>>>>> 8d52f35c

                    case OPENEXR_IMF_INTERNAL_NAMESPACE::HALF:
                    {
                        half fillVal = half (fills.fillValue);
                        half* fillptr = static_cast<half*> (dest);

                        for ( int32_t s = 0; s < samps; ++s )
                            fillptr[s] = fillVal;
                        break;
                    }

                    case OPENEXR_IMF_INTERNAL_NAMESPACE::FLOAT:
                    {
                        float fillVal = float (fills.fillValue);
                        float* fillptr = static_cast<float*> (dest);

                        for ( int32_t s = 0; s < samps; ++s )
                            fillptr[s] = fillVal;
                        break;
                    }
                    default:
                        throw IEX_NAMESPACE::ArgExc ("Unknown pixel data type.");
                }
                outptr += fills.xStride;
            }

            ptr += fills.yStride;
        }
    }
}

////////////////////////////////////////

void TileProcess::copy_sample_count (
    const DeepFrameBuffer *outfb,
    int fb_absX, int fb_absY,
    int t_absX, int t_absY)
{
    uint8_t*     ptr;
    const Slice& s = outfb->getSampleCountSlice ();
    if (s.xSampling != 1 || s.ySampling != 1)
        throw IEX_NAMESPACE::ArgExc ("Tiled data should not have subsampling.");

    int xOffset = s.xTileCoords ? 0 : t_absX;
    int yOffset = s.yTileCoords ? 0 : t_absY;

    ptr  = reinterpret_cast<uint8_t*> (s.base);
    ptr += int64_t (xOffset) * int64_t (s.xStride);
    ptr += int64_t (yOffset) * int64_t (s.yStride);

    int64_t xS = int64_t (s.xStride);
    int64_t yS = int64_t (s.yStride);

    for ( int y = 0; y < cinfo.height; ++y )
    {
        const int32_t* counts = decoder.sample_count_table + y * cinfo.width;

        if (xS == sizeof(int32_t))
        {
            memcpy (ptr, counts, cinfo.width * sizeof(int32_t));
        }
        else
        {
            uint8_t* lineptr = ptr;
            for ( int x = 0; x < cinfo.width; ++x )
            {
                *((int32_t *)lineptr) = counts[x];
                lineptr += xS;
            }
        }
        ptr += yS;
    }
}

OPENEXR_IMF_INTERNAL_NAMESPACE_SOURCE_EXIT<|MERGE_RESOLUTION|>--- conflicted
+++ resolved
@@ -354,67 +354,8 @@
 void
 DeepTiledInputFile::readTile (int dx, int dy, int l)
 {
-<<<<<<< HEAD
-    try
-    {
-        //
-        // Calculate information about the tile
-        //
-
-        Box2i tileRange = OPENEXR_IMF_INTERNAL_NAMESPACE::dataWindowForTile (
-            _ifd->tileDesc,
-            _ifd->minX,
-            _ifd->maxX,
-            _ifd->minY,
-            _ifd->maxY,
-            _tileBuffer->dx,
-            _tileBuffer->dy,
-            _tileBuffer->lx,
-            _tileBuffer->ly);
-
-        //
-        // Get the size of the tile.
-        //
-
-        Array<unsigned int> numPixelsPerScanLine;
-        numPixelsPerScanLine.resizeErase (
-            tileRange.max.y - tileRange.min.y + 1);
-
-        int sizeOfTile          = 0;
-        int maxBytesPerTileLine = 0;
-        int sampleCountPerLine[tileRange.max.y - tileRange.min.y + 1];
-
-        for (int y = tileRange.min.y; y <= tileRange.max.y; y++)
-        {
-            numPixelsPerScanLine[y - tileRange.min.y] = 0;
-
-            int bytesPerLine      = 0;
-            sampleCountPerLine[y] = 0;
-
-            for (int x = tileRange.min.x; x <= tileRange.max.x; x++)
-            {
-                int xOffset = _ifd->sampleCountXTileCoords * tileRange.min.x;
-                int yOffset = _ifd->sampleCountYTileCoords * tileRange.min.y;
-
-                int count = _ifd->getSampleCount (x - xOffset, y - yOffset);
-                sampleCountPerLine[y] += count;
-                for (unsigned int c = 0; c < _ifd->slices.size (); ++c)
-                {
-                    // This slice does not exist in the file.
-                    if (!_ifd->slices[c]->fill)
-                    {
-                        sizeOfTile +=
-                            count * pixelTypeSize (_ifd->slices[c]->typeInFile);
-                        bytesPerLine +=
-                            count * pixelTypeSize (_ifd->slices[c]->typeInFile);
-                    }
-                }
-                numPixelsPerScanLine[y - tileRange.min.y] += count;
-            }
-=======
     readTile (dx, dy, l, l);
 }
->>>>>>> 8d52f35c
 
 #pragma pack(push, 1)
 struct DeepTileChunkHeader
@@ -450,18 +391,7 @@
         cbytes += cinfo.sample_count_table_size;
         cbytes += cinfo.packed_size;
 
-<<<<<<< HEAD
-            _tileBuffer->dataSize = _tileBuffer->compressor->uncompressTile (
-                _tileBuffer->buffer,
-                static_cast<int> (_tileBuffer->dataSize),
-                sampleCountPerLine,
-                tileRange,
-                _tileBuffer->uncompressedData);
-        }
-        else
-=======
         if (!pixelData || cbytes > pixelDataSize)
->>>>>>> 8d52f35c
         {
             pixelDataSize = cbytes;
             return;
@@ -1226,19 +1156,6 @@
                             fillptr[s] = fillVal;
                         break;
                     }
-<<<<<<< HEAD
-                    int sampleCountPerLine[1] = {0}; // signal table decompress
-                    _data->sampleCountTableComp->uncompress (
-                        _data->sampleCountTableBuffer,
-                        static_cast<int> (tableSize),
-                        sampleCountPerLine,
-                        tileRange.min.y,
-                        readPtr);
-                }
-                else
-                    readPtr = _data->sampleCountTableBuffer;
-=======
->>>>>>> 8d52f35c
 
                     case OPENEXR_IMF_INTERNAL_NAMESPACE::HALF:
                     {
