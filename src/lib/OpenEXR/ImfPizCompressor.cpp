--- conflicted
+++ resolved
@@ -21,450 +21,6 @@
 
 PizCompressor::~PizCompressor ()
 {
-<<<<<<< HEAD
-    delete[] _tmpBuffer;
-    delete[] _outBuffer;
-    delete[] _channelData;
-}
-
-int
-PizCompressor::numScanLines () const
-{
-    return _numScanLines;
-}
-
-Compressor::Format
-PizCompressor::format () const
-{
-    return _format;
-}
-
-int
-PizCompressor::compress (
-    const char*  inPtr,
-    int          inSize,
-    const int*   inSampleCountPerLine,
-    int          minY,
-    const char*& outPtr)
-{
-    return compress (
-        inPtr,
-        inSize,
-        Box2i (V2i (_minX, minY), V2i (_maxX, minY + numScanLines () - 1)),
-        outPtr);
-}
-
-int
-PizCompressor::compressTile (
-    const char*            inPtr,
-    int                    inSize,
-    const int*             inSampleCountPerLine,
-    IMATH_NAMESPACE::Box2i range,
-    const char*&           outPtr)
-{
-    return compress (inPtr, inSize, range, outPtr);
-}
-
-int
-PizCompressor::uncompress (
-    const char*  inPtr,
-    int          inSize,
-    const int*   sampleCountPerLine,
-    int          minY,
-    const char*& outPtr)
-{
-    return uncompress (
-        inPtr,
-        inSize,
-        Box2i (V2i (_minX, minY), V2i (_maxX, minY + numScanLines () - 1)),
-        outPtr);
-}
-
-int
-PizCompressor::uncompressTile (
-    const char*            inPtr,
-    int                    inSize,
-    const int*             sampleCountPerLine,
-    IMATH_NAMESPACE::Box2i range,
-    const char*&           outPtr)
-{
-    return uncompress (inPtr, inSize, range, outPtr);
-}
-
-int
-PizCompressor::compress (
-    const char*            inPtr,
-    int                    inSize,
-    IMATH_NAMESPACE::Box2i range,
-    const char*&           outPtr)
-{
-    //
-    // This is the compress function which is used by both the tiled and
-    // scanline compression routines.
-    //
-
-    //
-    // Special case �- empty input buffer
-    //
-
-    if (inSize == 0)
-    {
-        outPtr = _outBuffer;
-        return 0;
-    }
-
-    //
-    // Rearrange the pixel data so that the wavelet
-    // and Huffman encoders can process them easily.
-    //
-    // The wavelet and Huffman encoders both handle only
-    // 16-bit data, so 32-bit data must be split into smaller
-    // pieces.  We treat each 32-bit channel (UINT, FLOAT) as
-    // two interleaved 16-bit channels.
-    //
-
-    int minX = range.min.x;
-    int maxX = range.max.x;
-    int minY = range.min.y;
-    int maxY = range.max.y;
-
-    if (maxY > _maxY) maxY = _maxY;
-
-    if (maxX > _maxX) maxX = _maxX;
-
-    unsigned short* tmpBufferEnd = _tmpBuffer;
-    int             i            = 0;
-
-    for (ChannelList::ConstIterator c = _channels.begin ();
-         c != _channels.end ();
-         ++c, ++i)
-    {
-        ChannelData& cd = _channelData[i];
-
-        cd.start = tmpBufferEnd;
-        cd.end   = cd.start;
-
-        cd.nx = numSamples (c.channel ().xSampling, minX, maxX);
-        cd.ny = numSamples (c.channel ().ySampling, minY, maxY);
-        cd.ys = c.channel ().ySampling;
-
-        cd.size = pixelTypeSize (c.channel ().type) / pixelTypeSize (HALF);
-
-        tmpBufferEnd += cd.nx * cd.ny * cd.size;
-    }
-
-    if (_format == XDR)
-    {
-        //
-        // Machine-independent (Xdr) data format
-        //
-
-        for (int y = minY; y <= maxY; ++y)
-        {
-            for (int i = 0; i < _numChans; ++i)
-            {
-                ChannelData& cd = _channelData[i];
-
-                if (modp (y, cd.ys) != 0) continue;
-
-                for (int x = cd.nx * cd.size; x > 0; --x)
-                {
-                    Xdr::read<CharPtrIO> (inPtr, *cd.end);
-                    ++cd.end;
-                }
-            }
-        }
-    }
-    else
-    {
-        //
-        // Native, machine-dependent data format
-        //
-
-        for (int y = minY; y <= maxY; ++y)
-        {
-            for (int i = 0; i < _numChans; ++i)
-            {
-                ChannelData& cd = _channelData[i];
-
-                if (modp (y, cd.ys) != 0) continue;
-
-                int n = cd.nx * cd.size;
-                memcpy (cd.end, inPtr, n * sizeof (unsigned short));
-                inPtr += n * sizeof (unsigned short);
-                cd.end += n;
-            }
-        }
-    }
-
-#if defined(DEBUG)
-
-    for (int i = 1; i < _numChans; ++i)
-        assert (_channelData[i - 1].end == _channelData[i].start);
-
-    assert (_channelData[_numChans - 1].end == tmpBufferEnd);
-
-#endif
-
-    //
-    // Compress the range of the pixel data
-    //
-
-    AutoArray<unsigned char, BITMAP_SIZE> bitmap;
-    unsigned short                        minNonZero;
-    unsigned short                        maxNonZero;
-
-    bitmapFromData (
-        _tmpBuffer, tmpBufferEnd - _tmpBuffer, bitmap, minNonZero, maxNonZero);
-
-    AutoArray<unsigned short, USHORT_RANGE> lut;
-    unsigned short maxValue = forwardLutFromBitmap (bitmap, lut);
-    applyLut (lut, _tmpBuffer, tmpBufferEnd - _tmpBuffer);
-
-    //
-    // Store range compression info in _outBuffer
-    //
-
-    char* buf = _outBuffer;
-
-    Xdr::write<CharPtrIO> (buf, minNonZero);
-    Xdr::write<CharPtrIO> (buf, maxNonZero);
-
-    if (minNonZero <= maxNonZero)
-    {
-        Xdr::write<CharPtrIO> (
-            buf, (char*) &bitmap[0] + minNonZero, maxNonZero - minNonZero + 1);
-    }
-
-    //
-    // Apply wavelet encoding
-    //
-
-    for (int i = 0; i < _numChans; ++i)
-    {
-        ChannelData& cd = _channelData[i];
-
-        for (int j = 0; j < cd.size; ++j)
-        {
-            wav2Encode (
-                cd.start + j, cd.nx, cd.size, cd.ny, cd.nx * cd.size, maxValue);
-        }
-    }
-
-    //
-    // Apply Huffman encoding; append the result to _outBuffer
-    //
-
-    char* lengthPtr = buf;
-    Xdr::write<CharPtrIO> (buf, int (0));
-
-    int length = hufCompress (_tmpBuffer, tmpBufferEnd - _tmpBuffer, buf);
-    Xdr::write<CharPtrIO> (lengthPtr, length);
-
-    outPtr = _outBuffer;
-    return buf - _outBuffer + length;
-}
-
-int
-PizCompressor::uncompress (
-    const char*            inPtr,
-    int                    inSize,
-    IMATH_NAMESPACE::Box2i range,
-    const char*&           outPtr)
-{
-    //
-    // This is the cunompress function which is used by both the tiled and
-    // scanline decompression routines.
-    //
-
-    const char* inputEnd = inPtr + inSize;
-
-    //
-    // Special case - empty input buffer
-    //
-
-    if (inSize == 0)
-    {
-        outPtr = _outBuffer;
-        return 0;
-    }
-
-    //
-    // Determine the layout of the compressed pixel data
-    //
-
-    int minX = range.min.x;
-    int maxX = range.max.x;
-    int minY = range.min.y;
-    int maxY = range.max.y;
-
-    if (maxY > _maxY) maxY = _maxY;
-
-    if (maxX > _maxX) maxX = _maxX;
-
-    unsigned short* tmpBufferEnd = _tmpBuffer;
-    int             i            = 0;
-
-    for (ChannelList::ConstIterator c = _channels.begin ();
-         c != _channels.end ();
-         ++c, ++i)
-    {
-        ChannelData& cd = _channelData[i];
-
-        cd.start = tmpBufferEnd;
-        cd.end   = cd.start;
-
-        cd.nx = numSamples (c.channel ().xSampling, minX, maxX);
-        cd.ny = numSamples (c.channel ().ySampling, minY, maxY);
-        cd.ys = c.channel ().ySampling;
-
-        cd.size = pixelTypeSize (c.channel ().type) / pixelTypeSize (HALF);
-
-        tmpBufferEnd += cd.nx * cd.ny * cd.size;
-    }
-
-    //
-    // Read range compression data
-    //
-
-    unsigned short minNonZero;
-    unsigned short maxNonZero;
-
-    AutoArray<unsigned char, BITMAP_SIZE> bitmap;
-    memset (bitmap, 0, sizeof (unsigned char) * BITMAP_SIZE);
-
-    if (inPtr + sizeof (unsigned short) * 2 > inputEnd)
-    {
-        throw InputExc ("PIZ compressed data too short");
-    }
-
-    Xdr::read<CharPtrIO> (inPtr, minNonZero);
-    Xdr::read<CharPtrIO> (inPtr, maxNonZero);
-
-    if (maxNonZero >= BITMAP_SIZE)
-    {
-        throw InputExc ("Error in header for PIZ-compressed data "
-                        "(invalid bitmap size).");
-    }
-
-    if (minNonZero <= maxNonZero)
-    {
-        size_t bytesToRead = maxNonZero - minNonZero + 1;
-        if (inPtr + bytesToRead > inputEnd)
-        {
-            throw InputExc ("PIZ compressed data too short");
-        }
-
-        Xdr::read<CharPtrIO> (
-            inPtr, (char*) &bitmap[0] + minNonZero, bytesToRead);
-    }
-
-    AutoArray<unsigned short, USHORT_RANGE> lut;
-    unsigned short maxValue = reverseLutFromBitmap (bitmap, lut);
-
-    //
-    // Huffman decoding
-    //
-    if (inPtr + sizeof (int) > inputEnd)
-    {
-        throw InputExc ("PIZ compressed data too short");
-    }
-
-    int length;
-    Xdr::read<CharPtrIO> (inPtr, length);
-
-    if (inPtr + length > inputEnd || length < 0)
-    {
-        throw InputExc ("Error in header for PIZ-compressed data "
-                        "(invalid array length).");
-    }
-
-    hufUncompress (inPtr, length, _tmpBuffer, tmpBufferEnd - _tmpBuffer);
-
-    //
-    // Wavelet decoding
-    //
-
-    for (int i = 0; i < _numChans; ++i)
-    {
-        ChannelData& cd = _channelData[i];
-
-        for (int j = 0; j < cd.size; ++j)
-        {
-            wav2Decode (
-                cd.start + j, cd.nx, cd.size, cd.ny, cd.nx * cd.size, maxValue);
-        }
-    }
-
-    //
-    // Expand the pixel data to their original range
-    //
-
-    applyLut (lut, _tmpBuffer, tmpBufferEnd - _tmpBuffer);
-
-    //
-    // Rearrange the pixel data into the format expected by the caller.
-    //
-
-    char* outEnd = _outBuffer;
-
-    if (_format == XDR)
-    {
-        //
-        // Machine-independent (Xdr) data format
-        //
-
-        for (int y = minY; y <= maxY; ++y)
-        {
-            for (int i = 0; i < _numChans; ++i)
-            {
-                ChannelData& cd = _channelData[i];
-
-                if (modp (y, cd.ys) != 0) continue;
-
-                for (int x = cd.nx * cd.size; x > 0; --x)
-                {
-                    Xdr::write<CharPtrIO> (outEnd, *cd.end);
-                    ++cd.end;
-                }
-            }
-        }
-    }
-    else
-    {
-        //
-        // Native, machine-dependent data format
-        //
-
-        for (int y = minY; y <= maxY; ++y)
-        {
-            for (int i = 0; i < _numChans; ++i)
-            {
-                ChannelData& cd = _channelData[i];
-
-                if (modp (y, cd.ys) != 0) continue;
-
-                int n = cd.nx * cd.size;
-                memcpy (outEnd, cd.end, n * sizeof (unsigned short));
-                outEnd += n * sizeof (unsigned short);
-                cd.end += n;
-            }
-        }
-    }
-
-#if defined(DEBUG)
-
-    for (int i = 1; i < _numChans; ++i)
-        assert (_channelData[i - 1].end == _channelData[i].start);
-
-    assert (_channelData[_numChans - 1].end == tmpBufferEnd);
-
-#endif
-
-    outPtr = _outBuffer;
-    return outEnd - _outBuffer;
-=======
->>>>>>> 8d52f35c
 }
 
 OPENEXR_IMF_INTERNAL_NAMESPACE_SOURCE_EXIT