//
// SPDX-License-Identifier: BSD-3-Clause
// Copyright (c) Contributors to the OpenEXR Project.
//

//-----------------------------------------------------------------------------
//
//	class RleCompressor
//
//-----------------------------------------------------------------------------

#include "ImfRleCompressor.h"

OPENEXR_IMF_INTERNAL_NAMESPACE_SOURCE_ENTER

RleCompressor::RleCompressor (const Header& hdr, size_t maxScanLineSize)
    : Compressor (hdr, EXR_COMPRESSION_RLE, maxScanLineSize, 1)
{
}

RleCompressor::~RleCompressor ()
{
<<<<<<< HEAD
    delete[] _tmpBuffer;
    delete[] _outBuffer;
}

int
RleCompressor::numScanLines () const
{
    //
    // This compressor compresses individual scan lines.
    //

    return 1;
}

int
RleCompressor::compress (
    const char*  inPtr,
    int          inSize,
    const int*   inSampleCountPerLine,
    int          minY,
    const char*& outPtr)
{
    //
    // Special case �- empty input buffer
    //

    if (inSize == 0)
    {
        outPtr = _outBuffer;
        return 0;
    }

    //
    // Reorder the pixel data.
    //

    {
        char*       t1   = _tmpBuffer;
        char*       t2   = _tmpBuffer + (inSize + 1) / 2;
        const char* stop = inPtr + inSize;

        while (true)
        {
            if (inPtr < stop)
                *(t1++) = *(inPtr++);
            else
                break;

            if (inPtr < stop)
                *(t2++) = *(inPtr++);
            else
                break;
        }
    }

    //
    // Predictor.
    //

    {
        unsigned char* t    = (unsigned char*) _tmpBuffer + 1;
        unsigned char* stop = (unsigned char*) _tmpBuffer + inSize;
        int            p    = t[-1];

        while (t < stop)
        {
            int d = int (t[0]) - p + (128 + 256);
            p     = t[0];
            t[0]  = d;
            ++t;
        }
    }

    //
    // Run-length encode the data.
    //

    outPtr = _outBuffer;
    return rleCompress (inSize, _tmpBuffer, (signed char*) _outBuffer);
}

int
RleCompressor::uncompress (
    const char*  inPtr,
    int          inSize,
    const int*   sampleCountPerLine,
    int          minY,
    const char*& outPtr)
{
    //
    // Special case �- empty input buffer
    //

    if (inSize == 0)
    {
        outPtr = _outBuffer;
        return 0;
    }

    //
    // Decode the run-length encoded data
    //

    int outSize;

    if (0 ==
        (outSize = rleUncompress (
             inSize, _maxScanLineSize, (const signed char*) inPtr, _tmpBuffer)))
    {
        throw IEX_NAMESPACE::InputExc ("Data decoding (rle) failed.");
    }

    //
    // Predictor.
    //

    {
        unsigned char* t    = (unsigned char*) _tmpBuffer + 1;
        unsigned char* stop = (unsigned char*) _tmpBuffer + outSize;

        while (t < stop)
        {
            int d = int (t[-1]) + int (t[0]) - 128;
            t[0]  = d;
            ++t;
        }
    }

    //
    // Reorder the pixel data.
    //

    {
        const char* t1   = _tmpBuffer;
        const char* t2   = _tmpBuffer + (outSize + 1) / 2;
        char*       s    = _outBuffer;
        char*       stop = s + outSize;

        while (true)
        {
            if (s < stop)
                *(s++) = *(t1++);
            else
                break;

            if (s < stop)
                *(s++) = *(t2++);
            else
                break;
        }
    }

    outPtr = _outBuffer;
    return outSize;
=======
>>>>>>> 8d52f35c
}

OPENEXR_IMF_INTERNAL_NAMESPACE_SOURCE_EXIT<|MERGE_RESOLUTION|>--- conflicted
+++ resolved
@@ -20,163 +20,6 @@
 
 RleCompressor::~RleCompressor ()
 {
-<<<<<<< HEAD
-    delete[] _tmpBuffer;
-    delete[] _outBuffer;
-}
-
-int
-RleCompressor::numScanLines () const
-{
-    //
-    // This compressor compresses individual scan lines.
-    //
-
-    return 1;
-}
-
-int
-RleCompressor::compress (
-    const char*  inPtr,
-    int          inSize,
-    const int*   inSampleCountPerLine,
-    int          minY,
-    const char*& outPtr)
-{
-    //
-    // Special case �- empty input buffer
-    //
-
-    if (inSize == 0)
-    {
-        outPtr = _outBuffer;
-        return 0;
-    }
-
-    //
-    // Reorder the pixel data.
-    //
-
-    {
-        char*       t1   = _tmpBuffer;
-        char*       t2   = _tmpBuffer + (inSize + 1) / 2;
-        const char* stop = inPtr + inSize;
-
-        while (true)
-        {
-            if (inPtr < stop)
-                *(t1++) = *(inPtr++);
-            else
-                break;
-
-            if (inPtr < stop)
-                *(t2++) = *(inPtr++);
-            else
-                break;
-        }
-    }
-
-    //
-    // Predictor.
-    //
-
-    {
-        unsigned char* t    = (unsigned char*) _tmpBuffer + 1;
-        unsigned char* stop = (unsigned char*) _tmpBuffer + inSize;
-        int            p    = t[-1];
-
-        while (t < stop)
-        {
-            int d = int (t[0]) - p + (128 + 256);
-            p     = t[0];
-            t[0]  = d;
-            ++t;
-        }
-    }
-
-    //
-    // Run-length encode the data.
-    //
-
-    outPtr = _outBuffer;
-    return rleCompress (inSize, _tmpBuffer, (signed char*) _outBuffer);
-}
-
-int
-RleCompressor::uncompress (
-    const char*  inPtr,
-    int          inSize,
-    const int*   sampleCountPerLine,
-    int          minY,
-    const char*& outPtr)
-{
-    //
-    // Special case �- empty input buffer
-    //
-
-    if (inSize == 0)
-    {
-        outPtr = _outBuffer;
-        return 0;
-    }
-
-    //
-    // Decode the run-length encoded data
-    //
-
-    int outSize;
-
-    if (0 ==
-        (outSize = rleUncompress (
-             inSize, _maxScanLineSize, (const signed char*) inPtr, _tmpBuffer)))
-    {
-        throw IEX_NAMESPACE::InputExc ("Data decoding (rle) failed.");
-    }
-
-    //
-    // Predictor.
-    //
-
-    {
-        unsigned char* t    = (unsigned char*) _tmpBuffer + 1;
-        unsigned char* stop = (unsigned char*) _tmpBuffer + outSize;
-
-        while (t < stop)
-        {
-            int d = int (t[-1]) + int (t[0]) - 128;
-            t[0]  = d;
-            ++t;
-        }
-    }
-
-    //
-    // Reorder the pixel data.
-    //
-
-    {
-        const char* t1   = _tmpBuffer;
-        const char* t2   = _tmpBuffer + (outSize + 1) / 2;
-        char*       s    = _outBuffer;
-        char*       stop = s + outSize;
-
-        while (true)
-        {
-            if (s < stop)
-                *(s++) = *(t1++);
-            else
-                break;
-
-            if (s < stop)
-                *(s++) = *(t2++);
-            else
-                break;
-        }
-    }
-
-    outPtr = _outBuffer;
-    return outSize;
-=======
->>>>>>> 8d52f35c
 }
 
 OPENEXR_IMF_INTERNAL_NAMESPACE_SOURCE_EXIT