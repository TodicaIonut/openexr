--- conflicted
+++ resolved
@@ -484,27 +484,10 @@
 
     if (EXR_ERR_SUCCESS != exr_get_scanlines_per_chunk (*_ctxt, partNumber, &scansperchunk))
     {
-<<<<<<< HEAD
-        if (!data->sampleCountTableComp)
-        {
-            THROW (
-                IEX_NAMESPACE::ArgExc,
-                "Deep scanline data corrupt at chunk "
-                    << lineBlockId << " (sampleCountTableDataSize error)");
-        }
-        int sampleCountPerLine[1] = {0}; // signal table decompression
-        data->sampleCountTableComp->uncompress (
-            data->sampleCountTableBuffer,
-            static_cast<int> (sampleCountTableDataSize),
-            sampleCountPerLine,
-            minY,
-            readPtr);
-=======
         THROW (
             IEX_NAMESPACE::ArgExc,
             "Error querying scanline counts from image "
             "file \"" << _ctxt->fileName () << "\".");
->>>>>>> 8d52f35c
     }
 
     if (scanLine2 < scanLine1)
@@ -695,113 +678,7 @@
 }
 
 
-<<<<<<< HEAD
-            if (_lineBuffer->compressor != 0) delete _lineBuffer->compressor;
-            uint64_t maxBytesPerLine = 0;
-            for (int i = _lineBuffer->minY - _ifd->minY; i <= maxY - _ifd->minY;
-                 ++i)
-            {
-                if (_ifd->bytesPerLine[i] > maxBytesPerLine)
-                    maxBytesPerLine = _ifd->bytesPerLine[i];
-            }
-            _lineBuffer->compressor = newCompressor (
-                _ifd->header.compression (), maxBytesPerLine, _ifd->header);
-
-            if (_lineBuffer->compressor &&
-                _lineBuffer->packedDataSize < uncompressedSize)
-            {
-                _lineBuffer->format = _lineBuffer->compressor->format ();
-
-                int sampleCountPerLine[_lineBuffer->compressor
-                                           ->numScanLines ()];
-                int ll = 0;
-                for (int l = _lineBuffer->minY - _ifd->minY;
-                     l <= maxY - _ifd->minY;
-                     ++l)
-                {
-                    sampleCountPerLine[ll++] = _ifd->lineSampleCount[l];
-                }
-
-                _lineBuffer->packedDataSize =
-                    _lineBuffer->compressor->uncompress (
-                        _lineBuffer->buffer,
-                        static_cast<int> (_lineBuffer->packedDataSize),
-                        sampleCountPerLine,
-                        _lineBuffer->minY,
-                        _lineBuffer->uncompressedData);
-
-                if (_lineBuffer->unpackedDataSize !=
-                    _lineBuffer->packedDataSize)
-                {
-                    THROW (
-                        IEX_NAMESPACE::InputExc,
-                        "Incorrect size for decompressed data. Expected "
-                            << _lineBuffer->unpackedDataSize << " got "
-                            << _lineBuffer->packedDataSize << " bytes");
-                }
-            }
-            else
-            {
-                //
-                // If the line is uncompressed, it's in XDR format,
-                // regardless of the compressor's output format.
-                //
-
-                _lineBuffer->format           = Compressor::XDR;
-                _lineBuffer->uncompressedData = _lineBuffer->buffer;
-
-                if (_lineBuffer->packedDataSize != maxBytesPerLine)
-                {
-                    THROW (
-                        IEX_NAMESPACE::InputExc,
-                        "Incorrect size for uncompressed data. Expected "
-                            << maxBytesPerLine << " got "
-                            << _lineBuffer->packedDataSize << " bytes");
-                }
-            }
-        }
-
-        int yStart, yStop, dy;
-
-        if (_ifd->lineOrder == INCREASING_Y)
-        {
-            yStart = _scanLineMin;
-            yStop  = _scanLineMax + 1;
-            dy     = 1;
-        }
-        else
-        {
-            yStart = _scanLineMax;
-            yStop  = _scanLineMin - 1;
-            dy     = -1;
-        }
-
-        for (int y = yStart; y != yStop; y += dy)
-        {
-            //
-            // Convert one scan line's worth of pixel data back
-            // from the machine-independent representation, and
-            // store the result in the frame buffer.
-            //
-
-            const char* readPtr = _lineBuffer->uncompressedData +
-                                  _ifd->offsetInLineBuffer[y - _ifd->minY];
-
-            //
-            // Iterate over all image channels.
-            //
-
-            for (unsigned int i = 0; i < _ifd->slices.size (); ++i)
-            {
-                //
-                // Test if scan line y of this channel contains any data
-                // (the scan line contains data only if y % ySampling == 0).
-                //
-
-                InSliceInfo& slice = *_ifd->slices[i];
-=======
 ////////////////////////////////////////
->>>>>>> 8d52f35c
 
 #if ILMTHREAD_THREADING_ENABLED
 void DeepScanLineInputFile::Data::LineBufferTask::execute ()
@@ -1014,65 +891,7 @@
         ptr += int64_t (cinfo.start_x) * int64_t (fbslice->xStride);
         ptr += int64_t (fbY) * int64_t (fbslice->yStride);
 
-<<<<<<< HEAD
-void
-DeepScanLineInputFile::readPixels (
-    const char*            rawPixelData,
-    const DeepFrameBuffer& frameBuffer,
-    int                    scanLine1,
-    int                    scanLine2) const
-{
-    //
-    // read header from block - already converted from Xdr to native format
-    //
-    int      data_scanline            = *(int*) rawPixelData;
-    uint64_t sampleCountTableDataSize = *(uint64_t*) (rawPixelData + 4);
-    uint64_t packedDataSize           = *(uint64_t*) (rawPixelData + 12);
-    uint64_t unpackedDataSize         = *(uint64_t*) (rawPixelData + 20);
-
-    //
-    // Uncompress the data, if necessary
-    //
-
-    Compressor*        decomp = NULL;
-    const char*        uncompressed_data;
-    Compressor::Format format = Compressor::XDR;
-    if (packedDataSize < unpackedDataSize)
-    {
-        decomp = newCompressor (
-            _data->header.compression (), unpackedDataSize, _data->header);
-
-        // REFACTOR START
-        int         sampleCountPerLine[decomp->numScanLines ()];
-        auto        scSlice   = frameBuffer.getSampleCountSlice ();
-        const char* scBase    = scSlice.base;
-        int         scXstride = static_cast<int> (scSlice.xStride);
-        int         scYstride = static_cast<int> (scSlice.yStride);
-        int         minY      = data_scanline;
-        int         maxY = min (minY + _data->linesInBuffer - 1, _data->maxY);
-        int         minX = _data->header.dataWindow ().min.x;
-        int         maxX = _data->header.dataWindow ().max.x;
-        for (int y = minY; y <= maxY; ++y)
-        {
-            int count = 0;
-            for (int x = minX; x <= maxX; ++x)
-            {
-                count += sampleCount (scBase, scXstride, scYstride, x, y);
-            }
-            sampleCountPerLine[y] = count;
-        }
-        // REFACTOR END
-
-        decomp->uncompress (
-            rawPixelData + 28 + sampleCountTableDataSize,
-            static_cast<int> (packedDataSize),
-            sampleCountPerLine,
-            data_scanline,
-            uncompressed_data);
-        format = decomp->format ();
-=======
         curchan.decode_to_ptr = ptr;
->>>>>>> 8d52f35c
     }
 }
 
@@ -1149,96 +968,6 @@
                 }
                 outptr += fills.xStride;
             }
-<<<<<<< HEAD
-        } //next slice in framebuffer
-    }     //next row in image
-
-    //
-    // clean up
-    //
-
-    delete decomp;
-}
-
-void
-DeepScanLineInputFile::readPixelSampleCounts (
-    const char*            rawPixelData,
-    const DeepFrameBuffer& frameBuffer,
-    int                    scanLine1,
-    int                    scanLine2) const
-{
-    //
-    // read header from block - already converted from Xdr to native format
-    //
-    int      data_scanline            = *(int*) rawPixelData;
-    uint64_t sampleCountTableDataSize = *(uint64_t*) (rawPixelData + 4);
-
-    int maxY;
-    maxY = min (data_scanline + _data->linesInBuffer - 1, _data->maxY);
-
-    if (scanLine1 != data_scanline)
-    {
-        THROW (
-            IEX_NAMESPACE::ArgExc,
-            "readPixelSampleCounts(rawPixelData,frameBuffer,"
-                << scanLine1 << ',' << scanLine2
-                << ") called with incorrect start scanline - should be "
-                << data_scanline);
-    }
-
-    if (scanLine2 != maxY)
-    {
-        THROW (
-            IEX_NAMESPACE::ArgExc,
-            "readPixelSampleCounts(rawPixelData,frameBuffer,"
-                << scanLine1 << ',' << scanLine2
-                << ") called with incorrect end scanline - should be " << maxY);
-    }
-
-    //
-    // If the sample count table is compressed, we'll uncompress it.
-    //
-
-    uint64_t rawSampleCountTableSize = (maxY - data_scanline + 1) *
-                                       (_data->maxX - _data->minX + 1) *
-                                       Xdr::size<unsigned int> ();
-
-    Compressor* decomp = NULL;
-    const char* readPtr;
-    if (sampleCountTableDataSize < rawSampleCountTableSize)
-    {
-        decomp = newCompressor (
-            _data->header.compression (),
-            rawSampleCountTableSize,
-            _data->header);
-
-        int sampleCountPerLine[1] = {0}; // signal table decompression
-        decomp->uncompress (
-            rawPixelData + 28,
-            static_cast<int> (sampleCountTableDataSize),
-            sampleCountPerLine,
-            data_scanline,
-            readPtr);
-    }
-    else
-        readPtr = rawPixelData + 28;
-
-    char* base  = frameBuffer.getSampleCountSlice ().base;
-    int xStride = static_cast<int> (frameBuffer.getSampleCountSlice ().xStride);
-    int yStride = static_cast<int> (frameBuffer.getSampleCountSlice ().yStride);
-
-    for (int y = scanLine1; y <= scanLine2; y++)
-    {
-        int lastAccumulatedCount = 0;
-        for (int x = _data->minX; x <= _data->maxX; x++)
-        {
-            int accumulatedCount, count;
-
-            //
-            // Read the sample count for pixel (x, y).
-            //
-=======
->>>>>>> 8d52f35c
 
             ptr += fills.yStride;
         }
