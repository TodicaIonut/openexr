//
// SPDX-License-Identifier: BSD-3-Clause
// Copyright (c) DreamWorks Animation LLC and Contributors of the OpenEXR Project
//

//---------------------------------------------------
//
// class DwaCompressor -- Store lossy RGB data by quantizing
//                          DCT components.
//
// First, we try and figure out what compression strategy to take
// based in channel name. For RGB channels, we want a lossy method
// described below. But, if we have alpha, we should do something
// different (and probably using RLE). If we have depth, or velocity,
// or something else, just fall back to ZIP. The rules for deciding
// which strategy to use are setup in initializeDefaultChannelRules().
// When writing a file, the relevant rules needed to decode are written
// into the start of the data block, making a self-contained file.
// If initializeDefaultChannelRules() doesn't quite suite your naming
// conventions, you can adjust the rules without breaking decoder
// compatibility.
//
// If we're going to lossy compress R, G, or B channels, it's easier
// to toss bits in a more perceptual uniform space. One could argue
// at length as to what constitutes perceptually uniform, especially
// when storing either scene/input/focal plane referred and output referred
// data.
//
// We'll compromise. For values <= 1, we use a traditional power function
// (without any of that straight-line business at the bottom). For values > 1,
// we want something more like a log function, since power functions blow
// up. At 1, we want a smooth blend between the functions. So, we use a
// piecewise function that does just that - see dwaLookups.cpp for
// a little more detail.
//
// Also, if we find that we have R, G, and B channels from the same layer,
// we can get a bit more compression efficiency by transforming to a Y'CbCr
// space. We use the 709 transform, but with Cb,Cr = 0 for an input of
// (0, 0, 0), instead of the traditional Cb,Cr = .5. Shifting the zero point
// makes no sense with large range data. Transforms are done to from
// the perceptual space data, not the linear-light space data (R'G'B' ->
// (Y'CbCr, not RGB -> YCbCr).
//
// Next, we forward DCT the data. This is done with a floating
// point DCT, as we don't really have control over the src range. The
// resulting values are dropped to half-float precision.
//
// Now, we need to quantize. Quantization departs from the usual way
// of dividing and rounding. Instead, we start with some floating
// point "base-error" value. From this, we can derive quantization
// error for each DCT component. Take the standard JPEG quantization
// tables and normalize them by the smallest value. Then, multiply
// the normalized quant tables by our base-error value. This gives
// a range of errors for each DCT component.
//
// For each DCT component, we want to find a quantized value that
// is within +- the per-component error. Pick the quantized value
// that has the fewest bits set in its' binary representation.
// Brute-forcing the search would make for extremely inefficient
// compression. Fortunately, we can precompute a table to assist
// with this search.
//
// For each 16-bit float value, there are at most 15 other values with
// fewer bits set. We can precompute these values in a compact form, since
// many source values have far fewer that 15 possible quantized values.
// Now, instead of searching the entire range +- the component error,
// we can just search at most 15 quantization candidates. The search can
// be accelerated a bit more by sorting the candidates by the
// number of bits set, in increasing order. Then, the search can stop
// once a candidate is found w/i the per-component quantization
// error range.
//
// The quantization strategy has the side-benefit that there is no
// de-quantization step upon decode, so we don't bother recording
// the quantization table.
//
// Ok. So we now have quantized values. Time for entropy coding. We
// can use either static Huffman or zlib/DEFLATE. The static Huffman
// is more efficient at compacting data, but can have a greater
// overhead, especially for smaller tile/strip sizes.
//
// There is some additional fun, like ZIP compressing the DC components
// instead of Huffman/zlib, which helps make things slightly smaller.
//
// Compression level is controlled by setting an int/float/double attribute
// on the header named "dwaCompressionLevel". This is a thinly veiled name for
// the "base-error" value mentioned above. The "base-error" is just
// dwaCompressionLevel / 100000. The default value of 45.0 is generally
// pretty good at generating "visually lossless" values at reasonable
// data rates. Setting dwaCompressionLevel to 0 should result in no additional
// quantization at the quantization stage (though there may be
// quantization in practice at the CSC/DCT steps). But if you really
// want lossless compression, there are pleanty of other choices
// of compressors ;)
//
// When dealing with FLOAT source buffers, we first quantize the source
// to HALF and continue down as we would for HALF source.
//
//---------------------------------------------------

#include "ImfDwaCompressor.h"

OPENEXR_IMF_INTERNAL_NAMESPACE_SOURCE_ENTER

// ==============================================================
//
//                     DwaCompressor
//
// --------------------------------------------------------------

//
// DwaCompressor()
//

DwaCompressor::DwaCompressor (
    const Header& hdr,
    size_t        maxScanLineSize,
    int           numScanLines,
    AcCompression acCompression)
    : Compressor (hdr,
                  EXR_COMPRESSION_LAST_TYPE, /* use the header */
                  maxScanLineSize,
                  numScanLines)
{
}

DwaCompressor::~DwaCompressor ()
{
<<<<<<< HEAD
    //
    // Here, we take the generic JPEG quantization tables and
    // normalize them by the smallest component in each table.
    // This gives us a relationship amongst the DCT components,
    // in terms of how sensitive each component is to
    // error.
    //
    // A higher normalized value means we can quantize more,
    // and a small normalized value means we can quantize less.
    //
    // Eventually, we will want an acceptable quantization
    // error range for each component. We find this by
    // multiplying some user-specified level (_quantBaseError)
    // by the normalized table (_quantTableY, _quantTableCbCr) to
    // find the acceptable quantization error range.
    //
    // The quantization table is not needed for decoding, and
    // is not transmitted. So, if you want to get really fancy,
    // you could derive some content-dependent quantization
    // table, and the decoder would not need to be changed. But,
    // for now, we'll just use statice quantization tables.
    //

    int jpegQuantTableY[] = {
        16, 11, 10, 16, 24,  40,  51,  61,  12, 12, 14, 19, 26,  58,  60,  55,
        14, 13, 16, 24, 40,  57,  69,  56,  14, 17, 22, 29, 51,  87,  80,  62,
        18, 22, 37, 56, 68,  109, 103, 77,  24, 35, 55, 64, 81,  104, 113, 92,
        49, 64, 78, 87, 103, 121, 120, 101, 72, 92, 95, 98, 112, 100, 103, 99};

    int jpegQuantTableYMin = 10;

    int jpegQuantTableCbCr[] = {
        17, 18, 24, 47, 99, 99, 99, 99, 18, 21, 26, 66, 99, 99, 99, 99,
        24, 26, 56, 99, 99, 99, 99, 99, 47, 66, 99, 99, 99, 99, 99, 99,
        99, 99, 99, 99, 99, 99, 99, 99, 99, 99, 99, 99, 99, 99, 99, 99,
        99, 99, 99, 99, 99, 99, 99, 99, 99, 99, 99, 99, 99, 99, 99, 99};

    int jpegQuantTableCbCrMin = 17;

    for (int idx = 0; idx < 64; ++idx)
    {
        _quantTableY[idx] = static_cast<float> (jpegQuantTableY[idx]) /
                            static_cast<float> (jpegQuantTableYMin);

        _quantTableCbCr[idx] = static_cast<float> (jpegQuantTableCbCr[idx]) /
                               static_cast<float> (jpegQuantTableCbCrMin);
    }

    if (_quantBaseError < 0) quantBaseError = 0;
}

DwaCompressor::LossyDctEncoderBase::~LossyDctEncoderBase ()
{}

//
// Given three channels of source data, encoding by first applying
// a color space conversion to a YCbCr space.  Otherwise, if we only
// have one channel, just encode it as is.
//
// Other numbers of channels are somewhat unexpected at this point,
// and will throw an exception.
//

void
DwaCompressor::LossyDctEncoderBase::execute ()
{
    int numBlocksX = (int) ceil ((float) _width / 8.0f);
    int numBlocksY = (int) ceil ((float) _height / 8.0f);

    half halfZigCoef[64];
    half halfCoef[64];

    std::vector<unsigned short*> currDcComp (_rowPtrs.size ());
    unsigned short*              currAcComp = (unsigned short*) _packedAc;

    _dctData.resize (_rowPtrs.size ());
    _numAcComp = 0;
    _numDcComp = 0;

    assert (_type.size () == _rowPtrs.size ());
    assert ((_rowPtrs.size () == 3) || (_rowPtrs.size () == 1));

    //
    // Allocate a temp half buffer to quantize into for
    // any FLOAT source channels.
    //

    int tmpHalfBufferElements = 0;

    for (unsigned int chan = 0; chan < _rowPtrs.size (); ++chan)
        if (_type[chan] == FLOAT) tmpHalfBufferElements += _width * _height;

    std::vector<unsigned short> tmpHalfBuffer (tmpHalfBufferElements);

    char* tmpHalfBufferPtr = 0;

    if (tmpHalfBufferElements) tmpHalfBufferPtr = (char*) &tmpHalfBuffer[0];

    //
    // Run over all the float scanlines, quantizing,
    // and re-assigning _rowPtr[y]. We need to translate
    // FLOAT XDR to HALF XDR.
    //

    for (unsigned int chan = 0; chan < _rowPtrs.size (); ++chan)
    {
        if (_type[chan] != FLOAT) continue;

        for (int y = 0; y < _height; ++y)
        {
            float       src    = 0;
            const char* srcXdr = _rowPtrs[chan][y];
            char*       dstXdr = tmpHalfBufferPtr;

            for (int x = 0; x < _width; ++x)
            {

                Xdr::read<CharPtrIO> (srcXdr, src);

                //
                // Clamp to half ranges, instead of just casting. This
                // avoids introducing Infs which end up getting zeroed later
                //
                src = std::max (
                    std::min ((float) std::numeric_limits<half>::max (), src),
                    (float) -std::numeric_limits<half>::max ());

                Xdr::write<CharPtrIO> (dstXdr, ((half) src).bits ());

                //
                // Xdr::read and Xdr::write will advance the ptr
                //
            }

            _rowPtrs[chan][y] = (const char*) tmpHalfBufferPtr;
            tmpHalfBufferPtr += _width * sizeof (unsigned short);
        }
    }

    //
    // Pack DC components together by common plane, so we can get
    // a little more out of differencing them. We'll always have
    // one component per block, so we can computed offsets.
    //

    currDcComp[0] = (unsigned short*) _packedDc;

    for (unsigned int chan = 1; chan < _rowPtrs.size (); ++chan)
        currDcComp[chan] = currDcComp[chan - 1] + numBlocksX * numBlocksY;

    for (int blocky = 0; blocky < numBlocksY; ++blocky)
    {
        for (int blockx = 0; blockx < numBlocksX; ++blockx)
        {
            half           h;
            unsigned short tmpShortXdr, tmpShortNative;
            char*          tmpCharPtr;

            for (unsigned int chan = 0; chan < _rowPtrs.size (); ++chan)
            {
                //
                // Break the source into 8x8 blocks. If we don't
                // fit at the edges, mirror.
                //
                // Also, convert from linear to nonlinear representation.
                // Our source is assumed to be XDR, and we need to convert
                // to NATIVE prior to converting to float.
                //
                // If we're converting linear -> nonlinear, assume that the
                // XDR -> NATIVE conversion is built into the lookup. Otherwise,
                // we'll need to explicitly do it.
                //

                for (int y = 0; y < 8; ++y)
                {
                    for (int x = 0; x < 8; ++x)
                    {
                        int vx = 8 * blockx + x;
                        int vy = 8 * blocky + y;

                        if (vx >= _width) vx = _width - (vx - (_width - 1));

                        if (vx < 0) vx = _width - 1;

                        if (vy >= _height) vy = _height - (vy - (_height - 1));

                        if (vy < 0) vy = _height - 1;

                        tmpShortXdr =
                            ((const unsigned short*) (_rowPtrs[chan])[vy])[vx];

                        if (_toNonlinear)
                        {
                            h.setBits (_toNonlinear[tmpShortXdr]);
                        }
                        else
                        {
                            const char* tmpConstCharPtr =
                                (const char*) (&tmpShortXdr);

                            Xdr::read<CharPtrIO> (
                                tmpConstCharPtr, tmpShortNative);

                            h.setBits (tmpShortNative);
                        }

                        _dctData[chan]._buffer[y * 8 + x] = (float) h;
                    } // x
                }     // y
            }         // chan

            //
            // Color space conversion
            //

            if (_rowPtrs.size () == 3)
            {
                csc709Forward64 (
                    _dctData[0]._buffer,
                    _dctData[1]._buffer,
                    _dctData[2]._buffer);
            }

            for (unsigned int chan = 0; chan < _rowPtrs.size (); ++chan)
            {
                //
                // Forward DCT
                //

                dctForward8x8 (_dctData[chan]._buffer);

                //
                // Quantize to half, and zigzag
                //

                if (chan == 0)
                {
                    for (int i = 0; i < 64; ++i)
                    {
                        halfCoef[i] = quantize (
                            (half) _dctData[chan]._buffer[i],
                            _quantBaseError * _quantTableY[i]);
                    }
                }
                else
                {
                    for (int i = 0; i < 64; ++i)
                    {
                        halfCoef[i] = quantize (
                            (half) _dctData[chan]._buffer[i],
                            _quantBaseError * _quantTableCbCr[i]);
                    }
                }

                toZigZag (halfZigCoef, halfCoef);

                //
                // Convert from NATIVE back to XDR, before we write out
                //

                for (int i = 0; i < 64; ++i)
                {
                    tmpCharPtr = (char*) &tmpShortXdr;
                    Xdr::write<CharPtrIO> (tmpCharPtr, halfZigCoef[i].bits ());
                    halfZigCoef[i].setBits (tmpShortXdr);
                }

                //
                // Save the DC component separately, to be compressed on
                // its own.
                //

                *currDcComp[chan]++ = halfZigCoef[0].bits ();
                _numDcComp++;

                //
                // Then RLE the AC components (which will record the count
                // of the resulting number of items)
                //

                rleAc (halfZigCoef, currAcComp);
            } // chan
        }     // blockx
    }         // blocky
}

//
// Reorder from zig-zag order to normal ordering
//

void
DwaCompressor::LossyDctEncoderBase::toZigZag (half* dst, half* src)
{
    const int remap[] = {0,  1,  8,  16, 9,  2,  3,  10, 17, 24, 32, 25, 18,
                         11, 4,  5,  12, 19, 26, 33, 40, 48, 41, 34, 27, 20,
                         13, 6,  7,  14, 21, 28, 35, 42, 49, 56, 57, 50, 43,
                         36, 29, 22, 15, 23, 30, 37, 44, 51, 58, 59, 52, 45,
                         38, 31, 39, 46, 53, 60, 61, 54, 47, 55, 62, 63};

    for (int i = 0; i < 64; ++i)
        dst[i] = src[remap[i]];
}

//
// Precomputing the bit count runs faster than using
// the builtin instruction, at least in one case..
//
// Precomputing 8-bits is no slower than 16-bits,
// and saves a fair bit of overhead..
//

int
DwaCompressor::LossyDctEncoderBase::countSetBits (unsigned short src)
{
    static const unsigned short numBitsSet[256] = {
        0, 1, 1, 2, 1, 2, 2, 3, 1, 2, 2, 3, 2, 3, 3, 4, 1, 2, 2, 3, 2, 3, 3, 4,
        2, 3, 3, 4, 3, 4, 4, 5, 1, 2, 2, 3, 2, 3, 3, 4, 2, 3, 3, 4, 3, 4, 4, 5,
        2, 3, 3, 4, 3, 4, 4, 5, 3, 4, 4, 5, 4, 5, 5, 6, 1, 2, 2, 3, 2, 3, 3, 4,
        2, 3, 3, 4, 3, 4, 4, 5, 2, 3, 3, 4, 3, 4, 4, 5, 3, 4, 4, 5, 4, 5, 5, 6,
        2, 3, 3, 4, 3, 4, 4, 5, 3, 4, 4, 5, 4, 5, 5, 6, 3, 4, 4, 5, 4, 5, 5, 6,
        4, 5, 5, 6, 5, 6, 6, 7, 1, 2, 2, 3, 2, 3, 3, 4, 2, 3, 3, 4, 3, 4, 4, 5,
        2, 3, 3, 4, 3, 4, 4, 5, 3, 4, 4, 5, 4, 5, 5, 6, 2, 3, 3, 4, 3, 4, 4, 5,
        3, 4, 4, 5, 4, 5, 5, 6, 3, 4, 4, 5, 4, 5, 5, 6, 4, 5, 5, 6, 5, 6, 6, 7,
        2, 3, 3, 4, 3, 4, 4, 5, 3, 4, 4, 5, 4, 5, 5, 6, 3, 4, 4, 5, 4, 5, 5, 6,
        4, 5, 5, 6, 5, 6, 6, 7, 3, 4, 4, 5, 4, 5, 5, 6, 4, 5, 5, 6, 5, 6, 6, 7,
        4, 5, 5, 6, 5, 6, 6, 7, 5, 6, 6, 7, 6, 7, 7, 8};

    return numBitsSet[src & 0xff] + numBitsSet[src >> 8];
}

//
// Take a DCT coefficient, as well as an acceptable error. Search
// nearby values within the error tolerance, that have fewer
// bits set.
//
// The list of candidates has been pre-computed and sorted
// in order of increasing numbers of bits set. This way, we
// can stop searching as soon as we find a candidate that
// is within the error tolerance.
//

half
DwaCompressor::LossyDctEncoderBase::quantize (half src, float errorTolerance)
{
    half                  tmp;
    float                 srcFloat   = (float) src;
    int                   numSetBits = countSetBits (src.bits ());
    const unsigned short* closest =
        closestData + closestDataOffset[src.bits ()];

    for (int targetNumSetBits = numSetBits - 1; targetNumSetBits >= 0;
         --targetNumSetBits)
    {
        tmp.setBits (*closest);

        if (fabs ((float) tmp - srcFloat) < errorTolerance) return tmp;

        closest++;
    }

    return src;
}

//
// RLE the zig-zag of the AC components + copy over
// into another tmp buffer
//
// Try to do a simple RLE scheme to reduce run's of 0's. This
// differs from the jpeg EOB case, since EOB just indicates that
// the rest of the block is zero. In our case, we have lots of
// NaN symbols, which shouldn't be allowed to occur in DCT
// coefficients - so we'll use them for encoding runs.
//
// If the high byte is 0xff, then we have a run of 0's, of length
// given by the low byte. For example, 0xff03 would be a run
// of 3 0's, starting at the current location.
//
// block is our block of 64 coefficients
// acPtr a pointer to back the RLE'd values into.
//
// This will advance the counter, _numAcComp.
//

void
DwaCompressor::LossyDctEncoderBase::rleAc (half* block, unsigned short*& acPtr)
{
    int            dctComp   = 1;
    unsigned short rleSymbol = 0x0;

    while (dctComp < 64)
    {
        int runLen = 1;

        //
        // If we don't have a 0, output verbatim
        //

        if (block[dctComp].bits () != rleSymbol)
        {
            *acPtr++ = block[dctComp].bits ();
            _numAcComp++;

            dctComp += runLen;
            continue;
        }

        //
        // We're sitting on a 0, so see how big the run is.
        //

        while ((dctComp + runLen < 64) &&
               (block[dctComp + runLen].bits () == rleSymbol))
        {
            runLen++;
        }

        //
        // If the run len is too small, just output verbatim
        // otherwise output our run token
        //
        // Originally, we wouldn't have a separate symbol for
        // "end of block". But in some experimentation, it looks
        // like using 0xff00 for "end of block" can save a bit
        // of space.
        //

        if (runLen == 1)
        {
            runLen   = 1;
            *acPtr++ = block[dctComp].bits ();
            _numAcComp++;

            //
            // Using 0xff00 for "end of block"
            //
        }
        else if (runLen + dctComp == 64)
        {
            //
            // Signal EOB
            //

            *acPtr++ = 0xff00;
            _numAcComp++;
        }
        else
        {
            //
            // Signal normal run
            //

            *acPtr++ = 0xff00 | runLen;
            _numAcComp++;
        }

        //
        // Advance by runLen
        //

        dctComp += runLen;
    }
}

// ==============================================================
//
//                     DwaCompressor
//
// --------------------------------------------------------------

//
// DwaCompressor()
//

DwaCompressor::DwaCompressor (
    const Header& hdr,
    int           maxScanLineSize,
    int           numScanLines,
    AcCompression acCompression)
    : Compressor (hdr)
    , _acCompression (acCompression)
    , _maxScanLineSize (maxScanLineSize)
    , _numScanLines (numScanLines)
    , _channels (hdr.channels ())
    , _packedAcBuffer (nullptr)
    , _packedAcBufferSize (0)
    , _packedDcBuffer (nullptr)
    , _packedDcBufferSize (0)
    , _rleBuffer (nullptr)
    , _rleBufferSize (0)
    , _outBuffer (nullptr)
    , _outBufferSize (0)
    , _zip (nullptr)
    , _zipLevel (hdr.zipCompressionLevel ())
    , _dwaCompressionLevel (hdr.dwaCompressionLevel ())
{
    _min[0] = hdr.dataWindow ().min.x;
    _min[1] = hdr.dataWindow ().min.y;
    _max[0] = hdr.dataWindow ().max.x;
    _max[1] = hdr.dataWindow ().max.y;

    for (int i = 0; i < NUM_COMPRESSOR_SCHEMES; ++i)
    {
        _planarUncBuffer[i]     = 0;
        _planarUncBufferSize[i] = 0;
    }
}

DwaCompressor::~DwaCompressor ()
{
    delete[] _packedAcBuffer;
    delete[] _packedDcBuffer;
    delete[] _rleBuffer;
    delete[] _outBuffer;
    delete _zip;

    for (int i = 0; i < NUM_COMPRESSOR_SCHEMES; ++i)
        delete[] _planarUncBuffer[i];
}

int
DwaCompressor::numScanLines () const
{
    return _numScanLines;
}

OPENEXR_IMF_NAMESPACE::Compressor::Format
DwaCompressor::format () const
{
    if (GLOBAL_SYSTEM_LITTLE_ENDIAN)
        return NATIVE;
    else
        return XDR;
}

int
DwaCompressor::compress (
    const char*  inPtr,
    int          inSize,
    const int*   inSampleCountPerLine,
    int          minY,
    const char*& outPtr)
{
    return compress (
        inPtr,
        inSize,
        IMATH_NAMESPACE::Box2i (
            IMATH_NAMESPACE::V2i (_min[0], minY),
            IMATH_NAMESPACE::V2i (_max[0], minY + numScanLines () - 1)),
        outPtr);
}

int
DwaCompressor::compressTile (
    const char*            inPtr,
    int                    inSize,
    const int*             inSampleCountPerLine,
    IMATH_NAMESPACE::Box2i range,
    const char*&           outPtr)
{
    return compress (inPtr, inSize, range, outPtr);
}

int
DwaCompressor::compress (
    const char*            inPtr,
    int                    inSize,
    IMATH_NAMESPACE::Box2i range,
    const char*&           outPtr)
{
    const char* inDataPtr   = inPtr;
    char*       packedAcEnd = 0;
    char*       packedDcEnd = 0;
    int         fileVersion = 2; // Starting with 2, we write the channel
                                 // classification rules into the file

    if (fileVersion < 2)
        initializeLegacyChannelRules ();
    else
        initializeDefaultChannelRules ();

    size_t outBufferSize = 0;
    initializeBuffers (outBufferSize);

    unsigned short          channelRuleSize = 0;
    std::vector<Classifier> channelRules;
    if (fileVersion >= 2)
    {
        relevantChannelRules (channelRules);

        channelRuleSize = Xdr::size<unsigned short> ();
        for (size_t i = 0; i < channelRules.size (); ++i)
            channelRuleSize += channelRules[i].size ();
    }

    //
    // Remember to allocate _outBuffer, if we haven't done so already.
    //

    outBufferSize += channelRuleSize;
    if (outBufferSize > _outBufferSize)
    {
        _outBufferSize = outBufferSize;
        if (_outBuffer != 0) delete[] _outBuffer;
        _outBuffer = new char[outBufferSize];
    }

    char* outDataPtr =
        &_outBuffer[NUM_SIZES_SINGLE * sizeof (uint64_t) + channelRuleSize];

    //
    // We might not be dealing with any color data, in which
    // case the AC buffer size will be 0, and dereferencing
    // a vector will not be a good thing to do.
    //

    if (_packedAcBuffer) packedAcEnd = _packedAcBuffer;

    if (_packedDcBuffer) packedDcEnd = _packedDcBuffer;

#define OBIDX(x) (uint64_t*) &_outBuffer[x * sizeof (uint64_t)]

    uint64_t* version                 = OBIDX (VERSION);
    uint64_t* unknownUncompressedSize = OBIDX (UNKNOWN_UNCOMPRESSED_SIZE);
    uint64_t* unknownCompressedSize   = OBIDX (UNKNOWN_COMPRESSED_SIZE);
    uint64_t* acCompressedSize        = OBIDX (AC_COMPRESSED_SIZE);
    uint64_t* dcCompressedSize        = OBIDX (DC_COMPRESSED_SIZE);
    uint64_t* rleCompressedSize       = OBIDX (RLE_COMPRESSED_SIZE);
    uint64_t* rleUncompressedSize     = OBIDX (RLE_UNCOMPRESSED_SIZE);
    uint64_t* rleRawSize              = OBIDX (RLE_RAW_SIZE);

    uint64_t* totalAcUncompressedCount = OBIDX (AC_UNCOMPRESSED_COUNT);
    uint64_t* totalDcUncompressedCount = OBIDX (DC_UNCOMPRESSED_COUNT);

    uint64_t* acCompression = OBIDX (AC_COMPRESSION);

    int minX = range.min.x;
    int maxX = std::min (range.max.x, _max[0]);
    int minY = range.min.y;
    int maxY = std::min (range.max.y, _max[1]);

    //
    // Zero all the numbers in the chunk header
    //

    memset (_outBuffer, 0, NUM_SIZES_SINGLE * sizeof (uint64_t));

    //
    // Setup the AC compression strategy and the version in the data block,
    // then write the relevant channel classification rules if needed
    //
    *version       = fileVersion;
    *acCompression = _acCompression;

    setupChannelData (minX, minY, maxX, maxY);

    if (fileVersion >= 2)
    {
        char* writePtr = &_outBuffer[NUM_SIZES_SINGLE * sizeof (uint64_t)];
        Xdr::write<CharPtrIO> (writePtr, channelRuleSize);

        for (size_t i = 0; i < channelRules.size (); ++i)
            channelRules[i].write (writePtr);
    }

    //
    // Determine the start of each row in the input buffer
    // Channels are interleaved by scanline
    //

    std::vector<bool> encodedChannels (_channelData.size ());
    std::vector<std::vector<const char*>> rowPtrs (_channelData.size ());

    for (unsigned int chan = 0; chan < _channelData.size (); ++chan)
        encodedChannels[chan] = false;

    inDataPtr = inPtr;

    for (int y = minY; y <= maxY; ++y)
    {
        for (unsigned int chan = 0; chan < _channelData.size (); ++chan)
        {

            ChannelData* cd = &_channelData[chan];

            if (IMATH_NAMESPACE::modp (y, cd->ySampling) != 0) continue;

            rowPtrs[chan].push_back (inDataPtr);
            inDataPtr +=
                cd->width * OPENEXR_IMF_NAMESPACE::pixelTypeSize (cd->type);
        }
    }

    inDataPtr = inPtr;

    //
    // Make a pass over all our CSC sets and try to encode them first
    //

    for (unsigned int csc = 0; csc < _cscSets.size (); ++csc)
    {

        LossyDctEncoderCsc encoder (
            _dwaCompressionLevel / 100000.f,
            rowPtrs[_cscSets[csc].idx[0]],
            rowPtrs[_cscSets[csc].idx[1]],
            rowPtrs[_cscSets[csc].idx[2]],
            packedAcEnd,
            packedDcEnd,
            dwaCompressorToNonlinear,
            _channelData[_cscSets[csc].idx[0]].width,
            _channelData[_cscSets[csc].idx[0]].height,
            _channelData[_cscSets[csc].idx[0]].type,
            _channelData[_cscSets[csc].idx[1]].type,
            _channelData[_cscSets[csc].idx[2]].type);

        encoder.execute ();

        *totalAcUncompressedCount += encoder.numAcValuesEncoded ();
        *totalDcUncompressedCount += encoder.numDcValuesEncoded ();

        packedAcEnd += encoder.numAcValuesEncoded () * sizeof (unsigned short);
        packedDcEnd += encoder.numDcValuesEncoded () * sizeof (unsigned short);

        encodedChannels[_cscSets[csc].idx[0]] = true;
        encodedChannels[_cscSets[csc].idx[1]] = true;
        encodedChannels[_cscSets[csc].idx[2]] = true;
    }

    for (unsigned int chan = 0; chan < _channelData.size (); ++chan)
    {
        ChannelData* cd = &_channelData[chan];

        if (encodedChannels[chan]) continue;

        switch (cd->compression)
        {
            case LOSSY_DCT:

                //
                // For LOSSY_DCT, treat this just like the CSC'd case,
                // but only operate on one channel
                //

                {
                    const unsigned short* nonlinearLut = 0;

                    if (!cd->pLinear) nonlinearLut = dwaCompressorToNonlinear;

                    LossyDctEncoder encoder (
                        _dwaCompressionLevel / 100000.f,
                        rowPtrs[chan],
                        packedAcEnd,
                        packedDcEnd,
                        nonlinearLut,
                        cd->width,
                        cd->height,
                        cd->type);

                    encoder.execute ();

                    *totalAcUncompressedCount += encoder.numAcValuesEncoded ();
                    *totalDcUncompressedCount += encoder.numDcValuesEncoded ();

                    packedAcEnd +=
                        encoder.numAcValuesEncoded () * sizeof (unsigned short);

                    packedDcEnd +=
                        encoder.numDcValuesEncoded () * sizeof (unsigned short);
                }

                break;

            case RLE:

                //
                // For RLE, bash the bytes up so that the first bytes of each
                // pixel are contiguous, as are the second bytes, and so on.
                //

                for (unsigned int y = 0; y < rowPtrs[chan].size (); ++y)
                {
                    const char* row = rowPtrs[chan][y];

                    for (int x = 0; x < cd->width; ++x)
                    {
                        for (int byte = 0;
                             byte <
                             OPENEXR_IMF_NAMESPACE::pixelTypeSize (cd->type);
                             ++byte)
                        {

                            *cd->planarUncRleEnd[byte]++ = *row++;
                        }
                    }

                    *rleRawSize +=
                        cd->width *
                        OPENEXR_IMF_NAMESPACE::pixelTypeSize (cd->type);
                }

                break;

            case UNKNOWN:

                //
                // Otherwise, just copy data over verbatim
                //

                {
                    int scanlineSize =
                        cd->width *
                        OPENEXR_IMF_NAMESPACE::pixelTypeSize (cd->type);

                    for (unsigned int y = 0; y < rowPtrs[chan].size (); ++y)
                    {
                        memcpy (
                            cd->planarUncBufferEnd,
                            rowPtrs[chan][y],
                            scanlineSize);

                        cd->planarUncBufferEnd += scanlineSize;
                    }

                    *unknownUncompressedSize += cd->planarUncSize;
                }

                break;

            default: assert (false);
        }

        encodedChannels[chan] = true;
    }

    //
    // Pack the Unknown data into the output buffer first. Instead of
    // just copying it uncompressed, try zlib compression at least.
    //

    if (*unknownUncompressedSize > 0)
    {
        size_t outSize;
        if (EXR_ERR_SUCCESS !=
            exr_compress_buffer (
                nullptr,
                9, // TODO: use default??? the old call to zlib had 9 hardcoded
                _planarUncBuffer[UNKNOWN],
                *unknownUncompressedSize,
                outDataPtr,
                exr_compress_max_buffer_size (*unknownUncompressedSize),
                &outSize))
        {
            throw IEX_NAMESPACE::BaseExc ("Data compression (zlib) failed.");
        }

        outDataPtr += outSize;
        *unknownCompressedSize = outSize;
    }

    //
    // Now, pack all the Lossy DCT coefficients into our output
    // buffer, with Huffman encoding.
    //
    // Also, record the compressed size and the number of
    // uncompressed componentns we have.
    //

    if (*totalAcUncompressedCount > 0)
    {
        switch (_acCompression)
        {
            case STATIC_HUFFMAN:

                *acCompressedSize = (int) hufCompress (
                    (unsigned short*) _packedAcBuffer,
                    (int) *totalAcUncompressedCount,
                    outDataPtr);
                break;

            case DEFLATE:

            {
                size_t sourceLen =
                    *totalAcUncompressedCount * sizeof (unsigned short);
                size_t destLen;
                if (EXR_ERR_SUCCESS !=
                    exr_compress_buffer (
                        nullptr,
                        9, // TODO: use default??? the old call to zlib had 9 hardcoded
                        _packedAcBuffer,
                        sourceLen,
                        outDataPtr,
                        exr_compress_max_buffer_size (sourceLen),
                        &destLen))
                {
                    throw IEX_NAMESPACE::InputExc (
                        "Data compression (zlib) failed.");
                }

                *acCompressedSize = destLen;
            }

            break;

            default: assert (false);
        }

        outDataPtr += *acCompressedSize;
    }

    //
    // Handle the DC components separately
    //

    if (*totalDcUncompressedCount > 0)
    {
        *dcCompressedSize = _zip->compress (
            _packedDcBuffer,
            (int) (*totalDcUncompressedCount) * sizeof (unsigned short),
            outDataPtr);

        outDataPtr += *dcCompressedSize;
    }

    //
    // If we have RLE data, first RLE encode it and set the uncompressed
    // size. Then, deflate the results and set the compressed size.
    //

    if (*rleRawSize > 0)
    {
        *rleUncompressedSize = rleCompress (
            (int) (*rleRawSize),
            _planarUncBuffer[RLE],
            (signed char*) _rleBuffer);

        size_t dstLen;
        if (EXR_ERR_SUCCESS !=
            exr_compress_buffer (
                nullptr,
                9, // TODO: use default??? the old call to zlib had 9 hardcoded
                _rleBuffer,
                *rleUncompressedSize,
                outDataPtr,
                exr_compress_max_buffer_size (*rleUncompressedSize),
                &dstLen))
        {
            throw IEX_NAMESPACE::BaseExc ("Error compressing RLE'd data.");
        }

        *rleCompressedSize = dstLen;
        outDataPtr += *rleCompressedSize;
    }

    //
    // Flip the counters to XDR format
    //

    for (int i = 0; i < NUM_SIZES_SINGLE; ++i)
    {
        uint64_t src = *(((uint64_t*) _outBuffer) + i);
        char*    dst = (char*) (((uint64_t*) _outBuffer) + i);

        Xdr::write<CharPtrIO> (dst, src);
    }

    //
    // We're done - compute the number of bytes we packed
    //

    outPtr = _outBuffer;

    return static_cast<int> (outDataPtr - _outBuffer);
}

int
DwaCompressor::uncompress (
    const char*  inPtr,
    int          inSize,
    const int*   sampleCountPerLine,
    int          minY,
    const char*& outPtr)
{
    return uncompress (
        inPtr,
        inSize,
        IMATH_NAMESPACE::Box2i (
            IMATH_NAMESPACE::V2i (_min[0], minY),
            IMATH_NAMESPACE::V2i (_max[0], minY + numScanLines () - 1)),
        outPtr);
}

int
DwaCompressor::uncompressTile (
    const char*            inPtr,
    int                    inSize,
    const int*             sampleCountPerLine,
    IMATH_NAMESPACE::Box2i range,
    const char*&           outPtr)
{
    return uncompress (inPtr, inSize, range, outPtr);
}

int
DwaCompressor::uncompress (
    const char*            inPtr,
    int                    inSize,
    IMATH_NAMESPACE::Box2i range,
    const char*&           outPtr)
{
    int minX = range.min.x;
    int maxX = std::min (range.max.x, _max[0]);
    int minY = range.min.y;
    int maxY = std::min (range.max.y, _max[1]);

    uint64_t iSize      = static_cast<uint64_t> (inSize);
    uint64_t headerSize = NUM_SIZES_SINGLE * sizeof (uint64_t);
    if (iSize < headerSize)
    {
        throw IEX_NAMESPACE::InputExc ("Error uncompressing DWA data"
                                       "(truncated header).");
    }

    //
    // Flip the counters from XDR to NATIVE
    //

    std::array<uint64_t, NUM_SIZES_SINGLE> counterBuf;
    memcpy (counterBuf.data (), inPtr, counterBuf.size () * sizeof (uint64_t));
    for (int i = 0; i < NUM_SIZES_SINGLE; ++i)
    {
        uint64_t*   dst = counterBuf.data () + i;
        const char* src = (char*) (counterBuf.data () + i);

        Xdr::read<CharPtrIO> (src, *dst);
    }

    //
    // Unwind all the counter info
    //

    const uint64_t* inPtr64 = counterBuf.data ();

    uint64_t version                 = *(inPtr64 + VERSION);
    uint64_t unknownUncompressedSize = *(inPtr64 + UNKNOWN_UNCOMPRESSED_SIZE);
    uint64_t unknownCompressedSize   = *(inPtr64 + UNKNOWN_COMPRESSED_SIZE);
    uint64_t acCompressedSize        = *(inPtr64 + AC_COMPRESSED_SIZE);
    uint64_t dcCompressedSize        = *(inPtr64 + DC_COMPRESSED_SIZE);
    uint64_t rleCompressedSize       = *(inPtr64 + RLE_COMPRESSED_SIZE);
    uint64_t rleUncompressedSize     = *(inPtr64 + RLE_UNCOMPRESSED_SIZE);
    uint64_t rleRawSize              = *(inPtr64 + RLE_RAW_SIZE);

    uint64_t totalAcUncompressedCount = *(inPtr64 + AC_UNCOMPRESSED_COUNT);
    uint64_t totalDcUncompressedCount = *(inPtr64 + DC_UNCOMPRESSED_COUNT);

    uint64_t acCompression = *(inPtr64 + AC_COMPRESSION);

    uint64_t compressedSize = unknownCompressedSize + acCompressedSize +
                              dcCompressedSize + rleCompressedSize;

    const char* dataPtr = inPtr + NUM_SIZES_SINGLE * sizeof (uint64_t);

    /* Both the sum and individual sizes are checked in case of overflow. */
    if (iSize < (headerSize + compressedSize) ||
        iSize < unknownCompressedSize || iSize < acCompressedSize ||
        iSize < dcCompressedSize || iSize < rleCompressedSize)
    {
        throw IEX_NAMESPACE::InputExc ("Error uncompressing DWA data"
                                       "(truncated file).");
    }

    if ((int64_t) unknownUncompressedSize < 0 ||
        (int64_t) unknownCompressedSize < 0 || (int64_t) acCompressedSize < 0 ||
        (int64_t) dcCompressedSize < 0 || (int64_t) rleCompressedSize < 0 ||
        (int64_t) rleUncompressedSize < 0 || (int64_t) rleRawSize < 0 ||
        (int64_t) totalAcUncompressedCount < 0 ||
        (int64_t) totalDcUncompressedCount < 0)
    {
        throw IEX_NAMESPACE::InputExc ("Error uncompressing DWA data"
                                       " (corrupt header).");
    }

    if (version < 2)
        initializeLegacyChannelRules ();
    else
    {
        unsigned short ruleSize = 0;
        Xdr::read<CharPtrIO> (dataPtr, ruleSize);

        if (ruleSize < Xdr::size<unsigned short> ())
            throw IEX_NAMESPACE::InputExc ("Error uncompressing DWA data"
                                           " (corrupt header file).");

        headerSize += ruleSize;
        if (iSize < headerSize + compressedSize)
            throw IEX_NAMESPACE::InputExc ("Error uncompressing DWA data"
                                           " (truncated file).");

        _channelRules.clear ();
        ruleSize -= Xdr::size<unsigned short> ();
        while (ruleSize > 0)
        {
            Classifier rule (dataPtr, ruleSize);

            _channelRules.push_back (rule);
            ruleSize -= rule.size ();
        }
    }

    size_t outBufferSize = 0;
    initializeBuffers (outBufferSize);

    //
    // Allocate _outBuffer, if we haven't done so already
    //

    if (static_cast<size_t> (_maxScanLineSize * numScanLines ()) >
        _outBufferSize)
    {
        _outBufferSize =
            static_cast<size_t> (_maxScanLineSize * numScanLines ());
        if (_outBuffer != 0) delete[] _outBuffer;
        _outBuffer = new char[_maxScanLineSize * numScanLines ()];
    }

    char* outBufferEnd = _outBuffer;

    //
    // Find the start of the RLE packed AC components and
    // the DC components for each channel. This will be handy
    // if you want to decode the channels in parallel later on.
    //

    char* packedAcBufferEnd = 0;

    if (_packedAcBuffer) packedAcBufferEnd = _packedAcBuffer;

    char* packedDcBufferEnd = 0;

    if (_packedDcBuffer) packedDcBufferEnd = _packedDcBuffer;

    //
    // UNKNOWN data is packed first, followed by the
    // Huffman-compressed AC, then the DC values,
    // and then the zlib compressed RLE data.
    //

    const char* compressedUnknownBuf = dataPtr;

    const char* compressedAcBuf =
        compressedUnknownBuf + static_cast<ptrdiff_t> (unknownCompressedSize);
    const char* compressedDcBuf =
        compressedAcBuf + static_cast<ptrdiff_t> (acCompressedSize);
    const char* compressedRleBuf =
        compressedDcBuf + static_cast<ptrdiff_t> (dcCompressedSize);

    //
    // Sanity check that the version is something we expect. Right now,
    // we can decode version 0, 1, and 2. v1 adds 'end of block' symbols
    // to the AC RLE. v2 adds channel classification rules at the
    // start of the data block.
    //

    if (version > 2)
        throw IEX_NAMESPACE::InputExc (
            "Invalid version of compressed data block");

    setupChannelData (minX, minY, maxX, maxY);

    //
    // Uncompress the UNKNOWN data into _planarUncBuffer[UNKNOWN]
    //

    if (unknownCompressedSize > 0)
    {
        if (unknownUncompressedSize > _planarUncBufferSize[UNKNOWN])
        {
            throw IEX_NAMESPACE::InputExc ("Error uncompressing DWA data"
                                           "(corrupt header).");
        }

        if (EXR_ERR_SUCCESS != exr_uncompress_buffer (
                                   nullptr,
                                   compressedUnknownBuf,
                                   unknownCompressedSize,
                                   _planarUncBuffer[UNKNOWN],
                                   unknownUncompressedSize,
                                   nullptr))
        {
            throw IEX_NAMESPACE::BaseExc ("Error uncompressing UNKNOWN data.");
        }
    }

    //
    // Uncompress the AC data into _packedAcBuffer
    //

    if (acCompressedSize > 0)
    {
        if (!_packedAcBuffer ||
            totalAcUncompressedCount * sizeof (unsigned short) >
                _packedAcBufferSize)
        {
            throw IEX_NAMESPACE::InputExc ("Error uncompressing DWA data"
                                           "(corrupt header).");
        }

        //
        // Don't trust the user to get it right, look in the file.
        //

        switch (acCompression)
        {
            case STATIC_HUFFMAN:

                hufUncompress (
                    compressedAcBuf,
                    (int) acCompressedSize,
                    (unsigned short*) _packedAcBuffer,
                    (int) totalAcUncompressedCount);

                break;

            case DEFLATE: {
                size_t destLen;

                if (EXR_ERR_SUCCESS !=
                    exr_uncompress_buffer (
                        nullptr,
                        compressedAcBuf,
                        acCompressedSize,
                        _packedAcBuffer,
                        totalAcUncompressedCount * sizeof (unsigned short),
                        &destLen))
                {
                    throw IEX_NAMESPACE::InputExc (
                        "Data decompression (zlib) failed.");
                }

                if (totalAcUncompressedCount * sizeof (unsigned short) !=
                    destLen)
                {
                    throw IEX_NAMESPACE::InputExc ("AC data corrupt.");
                }
            }
            break;

            default:

                throw IEX_NAMESPACE::NoImplExc ("Unknown AC Compression");
                break;
        }
    }

    //
    // Uncompress the DC data into _packedDcBuffer
    //

    if (dcCompressedSize > 0)
    {
        if (totalDcUncompressedCount * sizeof (unsigned short) >
            _packedDcBufferSize)
        {
            throw IEX_NAMESPACE::InputExc ("Error uncompressing DWA data"
                                           "(corrupt header).");
        }

        if (static_cast<uint64_t> (_zip->uncompress (
                compressedDcBuf, (int) dcCompressedSize, _packedDcBuffer)) !=
            totalDcUncompressedCount * sizeof (unsigned short))
        {
            throw IEX_NAMESPACE::BaseExc ("DC data corrupt.");
        }
    }
    else
    {
        // if the compressed size is 0, then the uncompressed size must also be zero
        if (totalDcUncompressedCount != 0)
        {
            throw IEX_NAMESPACE::BaseExc ("DC data corrupt.");
        }
    }

    //
    // Uncompress the RLE data into _rleBuffer, then unRLE the results
    // into _planarUncBuffer[RLE]
    //

    if (rleRawSize > 0)
    {
        if (rleUncompressedSize > _rleBufferSize ||
            rleRawSize > _planarUncBufferSize[RLE])
        {
            throw IEX_NAMESPACE::InputExc ("Error uncompressing DWA data"
                                           "(corrupt header).");
        }

        size_t dstLen;

        if (EXR_ERR_SUCCESS != exr_uncompress_buffer (
                                   nullptr,
                                   compressedRleBuf,
                                   rleCompressedSize,
                                   _rleBuffer,
                                   rleUncompressedSize,
                                   &dstLen))
        {
            throw IEX_NAMESPACE::BaseExc ("Error uncompressing RLE data.");
        }

        if (dstLen != rleUncompressedSize)
            throw IEX_NAMESPACE::BaseExc ("RLE data corrupted");

        if (static_cast<uint64_t> (rleUncompress (
                (int) rleUncompressedSize,
                (int) rleRawSize,
                (signed char*) _rleBuffer,
                _planarUncBuffer[RLE])) != rleRawSize)
        {
            throw IEX_NAMESPACE::BaseExc ("RLE data corrupted");
        }
    }

    //
    // Determine the start of each row in the output buffer
    //

    std::vector<bool>               decodedChannels (_channelData.size ());
    std::vector<std::vector<char*>> rowPtrs (_channelData.size ());

    for (unsigned int chan = 0; chan < _channelData.size (); ++chan)
        decodedChannels[chan] = false;

    outBufferEnd = _outBuffer;

    for (int y = minY; y <= maxY; ++y)
    {
        for (unsigned int chan = 0; chan < _channelData.size (); ++chan)
        {
            ChannelData* cd = &_channelData[chan];

            if (IMATH_NAMESPACE::modp (y, cd->ySampling) != 0) continue;

            rowPtrs[chan].push_back (outBufferEnd);
            outBufferEnd +=
                cd->width * OPENEXR_IMF_NAMESPACE::pixelTypeSize (cd->type);
        }
    }

    //
    // Setup to decode each block of 3 channels that need to
    // be handled together
    //

    for (unsigned int csc = 0; csc < _cscSets.size (); ++csc)
    {
        int rChan = _cscSets[csc].idx[0];
        int gChan = _cscSets[csc].idx[1];
        int bChan = _cscSets[csc].idx[2];

        if (_channelData[rChan].compression != LOSSY_DCT ||
            _channelData[gChan].compression != LOSSY_DCT ||
            _channelData[bChan].compression != LOSSY_DCT)
        {
            throw IEX_NAMESPACE::BaseExc ("Bad DWA compression type detected");
        }

        LossyDctDecoderCsc decoder (
            rowPtrs[rChan],
            rowPtrs[gChan],
            rowPtrs[bChan],
            packedAcBufferEnd,
            packedAcBufferEnd +
                totalAcUncompressedCount * sizeof (unsigned short),
            packedDcBufferEnd,
            dwaCompressorToLinear,
            _channelData[rChan].width,
            _channelData[rChan].height,
            _channelData[rChan].type,
            _channelData[gChan].type,
            _channelData[bChan].type);

        decoder.execute ();

        packedAcBufferEnd +=
            decoder.numAcValuesEncoded () * sizeof (unsigned short);

        packedDcBufferEnd +=
            decoder.numDcValuesEncoded () * sizeof (unsigned short);

        decodedChannels[rChan] = true;
        decodedChannels[gChan] = true;
        decodedChannels[bChan] = true;
    }

    //
    // Setup to handle the remaining channels by themselves
    //

    for (unsigned int chan = 0; chan < _channelData.size (); ++chan)
    {
        if (decodedChannels[chan]) continue;

        ChannelData* cd = &_channelData[chan];
        int pixelSize   = OPENEXR_IMF_NAMESPACE::pixelTypeSize (cd->type);

        switch (cd->compression)
        {
            case LOSSY_DCT:

                //
                // Setup a single-channel lossy DCT decoder pointing
                // at the output buffer
                //

                {
                    const unsigned short* linearLut = 0;

                    if (!cd->pLinear) linearLut = dwaCompressorToLinear;

                    LossyDctDecoder decoder (
                        rowPtrs[chan],
                        packedAcBufferEnd,
                        packedAcBufferEnd +
                            totalAcUncompressedCount * sizeof (unsigned short),
                        packedDcBufferEnd,
                        linearLut,
                        cd->width,
                        cd->height,
                        cd->type);

                    decoder.execute ();

                    packedAcBufferEnd +=
                        decoder.numAcValuesEncoded () * sizeof (unsigned short);

                    packedDcBufferEnd +=
                        decoder.numDcValuesEncoded () * sizeof (unsigned short);
                }

                break;

            case RLE:

                //
                // For the RLE case, the data has been un-RLE'd into
                // planarUncRleEnd[], but is still split out by bytes.
                // We need to rearrange the bytes back into the correct
                // order in the output buffer;
                //

                {
                    int row = 0;

                    for (int y = minY; y <= maxY; ++y)
                    {
                        if (IMATH_NAMESPACE::modp (y, cd->ySampling) != 0)
                            continue;

                        char* dst = rowPtrs[chan][row];

                        if (pixelSize == 2)
                        {
                            interleaveByte2 (
                                dst,
                                cd->planarUncRleEnd[0],
                                cd->planarUncRleEnd[1],
                                cd->width);

                            cd->planarUncRleEnd[0] += cd->width;
                            cd->planarUncRleEnd[1] += cd->width;
                        }
                        else
                        {
                            for (int x = 0; x < cd->width; ++x)
                            {
                                for (int byte = 0; byte < pixelSize; ++byte)
                                {
                                    *dst++ = *cd->planarUncRleEnd[byte]++;
                                }
                            }
                        }

                        row++;
                    }
                }

                break;

            case UNKNOWN:

                //
                // In the UNKNOWN case, data is already in planarUncBufferEnd
                // and just needs to copied over to the output buffer
                //

                {
                    int row = 0;
                    int dstScanlineSize =
                        cd->width *
                        OPENEXR_IMF_NAMESPACE::pixelTypeSize (cd->type);

                    for (int y = minY; y <= maxY; ++y)
                    {
                        if (IMATH_NAMESPACE::modp (y, cd->ySampling) != 0)
                            continue;

                        //
                        // sanity check for buffer data lying within range
                        //
                        if ((cd->planarUncBufferEnd +
                             static_cast<size_t> (dstScanlineSize)) >
                            (_planarUncBuffer[UNKNOWN] +
                             _planarUncBufferSize[UNKNOWN]))
                        {
                            throw IEX_NAMESPACE::InputExc ("DWA data corrupt");
                        }

                        memcpy (
                            rowPtrs[chan][row],
                            cd->planarUncBufferEnd,
                            dstScanlineSize);

                        cd->planarUncBufferEnd += dstScanlineSize;
                        row++;
                    }
                }

                break;

            default:

                throw IEX_NAMESPACE::NoImplExc (
                    "Unhandled compression scheme case");
                break;
        }

        decodedChannels[chan] = true;
    }

    //
    // Return a ptr to _outBuffer
    //

    outPtr = _outBuffer;
    return (int) (outBufferEnd - _outBuffer);
}

// static
void
DwaCompressor::initializeFuncs ()
{
    convertFloatToHalf64 = convertFloatToHalf64_scalar;
    fromHalfZigZag       = fromHalfZigZag_scalar;

    CpuId cpuId;

    //
    // Setup HALF <-> FLOAT conversion implementations
    //

    if (cpuId.avx && cpuId.f16c)
    {
        convertFloatToHalf64 = convertFloatToHalf64_f16c;
        fromHalfZigZag       = fromHalfZigZag_f16c;
    }

#ifdef IMF_HAVE_NEON_AARCH64
    {
        convertFloatToHalf64 = convertFloatToHalf64_neon;
        fromHalfZigZag       = fromHalfZigZag_neon;
    }
#endif

    //
    // Setup inverse DCT implementations
    //

    dctInverse8x8_0 = dctInverse8x8_scalar<0>;
    dctInverse8x8_1 = dctInverse8x8_scalar<1>;
    dctInverse8x8_2 = dctInverse8x8_scalar<2>;
    dctInverse8x8_3 = dctInverse8x8_scalar<3>;
    dctInverse8x8_4 = dctInverse8x8_scalar<4>;
    dctInverse8x8_5 = dctInverse8x8_scalar<5>;
    dctInverse8x8_6 = dctInverse8x8_scalar<6>;
    dctInverse8x8_7 = dctInverse8x8_scalar<7>;

    if (cpuId.avx)
    {
        dctInverse8x8_0 = dctInverse8x8_avx<0>;
        dctInverse8x8_1 = dctInverse8x8_avx<1>;
        dctInverse8x8_2 = dctInverse8x8_avx<2>;
        dctInverse8x8_3 = dctInverse8x8_avx<3>;
        dctInverse8x8_4 = dctInverse8x8_avx<4>;
        dctInverse8x8_5 = dctInverse8x8_avx<5>;
        dctInverse8x8_6 = dctInverse8x8_avx<6>;
        dctInverse8x8_7 = dctInverse8x8_avx<7>;
    }
    else if (cpuId.sse2)
    {
        dctInverse8x8_0 = dctInverse8x8_sse2<0>;
        dctInverse8x8_1 = dctInverse8x8_sse2<1>;
        dctInverse8x8_2 = dctInverse8x8_sse2<2>;
        dctInverse8x8_3 = dctInverse8x8_sse2<3>;
        dctInverse8x8_4 = dctInverse8x8_sse2<4>;
        dctInverse8x8_5 = dctInverse8x8_sse2<5>;
        dctInverse8x8_6 = dctInverse8x8_sse2<6>;
        dctInverse8x8_7 = dctInverse8x8_sse2<7>;
    }
}

//
// Handle channel classification and buffer allocation once we know
// how to classify channels
//

void
DwaCompressor::initializeBuffers (size_t& outBufferSize)
{
    classifyChannels (_channels, _channelData, _cscSets);

    //
    // _outBuffer needs to be big enough to hold all our
    // compressed data - which could vary depending on what sort
    // of channels we have.
    //

    uint64_t maxOutBufferSize  = 0;
    uint64_t numLossyDctChans  = 0;
    uint64_t unknownBufferSize = 0;
    uint64_t rleBufferSize     = 0;

    uint64_t maxLossyDctAcSize =
        static_cast<uint64_t> (ceil ((float) numScanLines () / 8.0f)) *
        static_cast<uint64_t> (ceil ((float) (_max[0] - _min[0] + 1) / 8.0f)) *
        63 * sizeof (unsigned short);

    uint64_t maxLossyDctDcSize =
        static_cast<uint64_t> (ceil ((float) numScanLines () / 8.0f)) *
        static_cast<uint64_t> (ceil ((float) (_max[0] - _min[0] + 1) / 8.0f)) *
        sizeof (unsigned short);

    uint64_t pixelCount = static_cast<uint64_t> (numScanLines ()) *
                          static_cast<uint64_t> (_max[0] - _min[0] + 1);

    for (unsigned int chan = 0; chan < _channelData.size (); ++chan)
    {
        switch (_channelData[chan].compression)
        {
            case LOSSY_DCT:

                //
                // This is the size of the number of packed
                // components, plus the requirements for
                // maximum Huffman encoding size (for STATIC_HUFFMAN)
                // or for zlib compression (for DEFLATE)
                //

                maxOutBufferSize += std::max (
                    2lu * maxLossyDctAcSize + 65536lu,
                    static_cast<uint64_t> (
                        exr_compress_max_buffer_size (maxLossyDctAcSize)));
                numLossyDctChans++;
                break;

            case RLE: {
                //
                // RLE, if gone horribly wrong, could double the size
                // of the source data.
                //

                uint64_t rleAmount = 2 * pixelCount *
                                     OPENEXR_IMF_NAMESPACE::pixelTypeSize (
                                         _channelData[chan].type);

                rleBufferSize += rleAmount;
            }
            break;

            case UNKNOWN:

                unknownBufferSize +=
                    pixelCount * OPENEXR_IMF_NAMESPACE::pixelTypeSize (
                                     _channelData[chan].type);
                break;

            default:

                throw IEX_NAMESPACE::NoImplExc (
                    "Unhandled compression scheme case");
                break;
        }
    }

    //
    // Also, since the results of the RLE are packed into
    // the output buffer, we need the extra room there. But
    // we're going to zlib compress() the data we pack,
    // which could take slightly more space
    //

    maxOutBufferSize +=
        static_cast<uint64_t> (exr_compress_max_buffer_size (rleBufferSize));

    //
    // And the same goes for the UNKNOWN data
    //

    maxOutBufferSize += static_cast<uint64_t> (
        exr_compress_max_buffer_size (unknownBufferSize));

    //
    // Allocate a zip/deflate compressor big enough to hold the DC data
    // and include its compressed results in the size requirements
    // for our output buffer
    //

    if (_zip == 0)
        _zip = new Zip (maxLossyDctDcSize * numLossyDctChans, _zipLevel);
    else if (
        _zip->maxRawSize () <
        static_cast<size_t> (maxLossyDctDcSize * numLossyDctChans))
    {
        delete _zip;
        _zip = new Zip (maxLossyDctDcSize * numLossyDctChans, _zipLevel);
    }

    maxOutBufferSize += _zip->maxCompressedSize ();

    //
    // We also need to reserve space at the head of the buffer to
    // write out the size of our various packed and compressed data.
    //

    maxOutBufferSize += NUM_SIZES_SINGLE * sizeof (uint64_t);

    //
    // Later, we're going to hijack outBuffer for the result of
    // both encoding and decoding. So it needs to be big enough
    // to hold either a buffers' worth of uncompressed or
    // compressed data
    //
    // For encoding, we'll need _outBuffer to hold maxOutBufferSize bytes,
    // but for decoding, we only need it to be maxScanLineSize*numScanLines.
    // Cache the max size for now, and alloc the buffer when we either
    // encode or decode.
    //

    outBufferSize = maxOutBufferSize;

    //
    // _packedAcBuffer holds the quantized DCT coefficients prior
    // to Huffman encoding
    //

    if (maxLossyDctAcSize * numLossyDctChans > _packedAcBufferSize)
    {
        _packedAcBufferSize = maxLossyDctAcSize * numLossyDctChans;
        if (_packedAcBuffer != 0) delete[] _packedAcBuffer;
        _packedAcBuffer = new char[_packedAcBufferSize];
    }

    //
    // _packedDcBuffer holds one quantized DCT coef per 8x8 block
    //

    if (maxLossyDctDcSize * numLossyDctChans > _packedDcBufferSize)
    {
        _packedDcBufferSize = maxLossyDctDcSize * numLossyDctChans;
        if (_packedDcBuffer != 0) delete[] _packedDcBuffer;
        _packedDcBuffer = new char[_packedDcBufferSize];
    }

    if (rleBufferSize > _rleBufferSize)
    {
        _rleBufferSize = rleBufferSize;
        if (_rleBuffer != 0) delete[] _rleBuffer;
        _rleBuffer = new char[rleBufferSize];
    }

    //
    // The planar uncompressed buffer will hold float data for LOSSY_DCT
    // compressed values, and whatever the native type is for other
    // channels. We're going to use this to hold data in a planar
    // format, as opposed to the native interleaved format we take
    // into compress() and give back from uncompress().
    //
    // This also makes it easier to compress the UNKNOWN and RLE data
    // all in one swoop (for each compression scheme).
    //

    uint64_t planarUncBufferSize[NUM_COMPRESSOR_SCHEMES];
    for (int i = 0; i < NUM_COMPRESSOR_SCHEMES; ++i)
        planarUncBufferSize[i] = 0;

    for (unsigned int chan = 0; chan < _channelData.size (); ++chan)
    {
        switch (_channelData[chan].compression)
        {
            case LOSSY_DCT: break;

            case RLE:
                planarUncBufferSize[RLE] +=
                    pixelCount * OPENEXR_IMF_NAMESPACE::pixelTypeSize (
                                     _channelData[chan].type);
                break;

            case UNKNOWN:
                planarUncBufferSize[UNKNOWN] +=
                    pixelCount * OPENEXR_IMF_NAMESPACE::pixelTypeSize (
                                     _channelData[chan].type);
                break;

            default:
                throw IEX_NAMESPACE::NoImplExc (
                    "Unhandled compression scheme case");
                break;
        }
    }

    //
    // UNKNOWN data is going to be zlib compressed, which needs
    // a little extra headroom
    //

    if (planarUncBufferSize[UNKNOWN] > 0)
    {
        planarUncBufferSize[UNKNOWN] = static_cast<uint64_t> (
            exr_compress_max_buffer_size (planarUncBufferSize[UNKNOWN]));
    }

    for (int i = 0; i < NUM_COMPRESSOR_SCHEMES; ++i)
    {
        if (planarUncBufferSize[i] > _planarUncBufferSize[i])
        {
            _planarUncBufferSize[i] = planarUncBufferSize[i];
            if (_planarUncBuffer[i] != 0) delete[] _planarUncBuffer[i];

            if (planarUncBufferSize[i] > std::numeric_limits<size_t>::max ())
            {
                throw IEX_NAMESPACE::ArgExc ("DWA buffers too large");
            }

            _planarUncBuffer[i] = new char[planarUncBufferSize[i]];
        }
    }
}

//
// Setup channel classification rules to use when writing files
//

void
DwaCompressor::initializeDefaultChannelRules ()
{
    _channelRules.clear ();

    _channelRules.push_back (Classifier ("R", LOSSY_DCT, HALF, 0, false));
    _channelRules.push_back (Classifier ("R", LOSSY_DCT, FLOAT, 0, false));
    _channelRules.push_back (Classifier ("G", LOSSY_DCT, HALF, 1, false));
    _channelRules.push_back (Classifier ("G", LOSSY_DCT, FLOAT, 1, false));
    _channelRules.push_back (Classifier ("B", LOSSY_DCT, HALF, 2, false));
    _channelRules.push_back (Classifier ("B", LOSSY_DCT, FLOAT, 2, false));

    _channelRules.push_back (Classifier ("Y", LOSSY_DCT, HALF, -1, false));
    _channelRules.push_back (Classifier ("Y", LOSSY_DCT, FLOAT, -1, false));
    _channelRules.push_back (Classifier ("BY", LOSSY_DCT, HALF, -1, false));
    _channelRules.push_back (Classifier ("BY", LOSSY_DCT, FLOAT, -1, false));
    _channelRules.push_back (Classifier ("RY", LOSSY_DCT, HALF, -1, false));
    _channelRules.push_back (Classifier ("RY", LOSSY_DCT, FLOAT, -1, false));

    _channelRules.push_back (Classifier ("A", RLE, UINT, -1, false));
    _channelRules.push_back (Classifier ("A", RLE, HALF, -1, false));
    _channelRules.push_back (Classifier ("A", RLE, FLOAT, -1, false));
}

//
// Setup channel classification rules when reading files with VERSION < 2
//

void
DwaCompressor::initializeLegacyChannelRules ()
{
    _channelRules.clear ();

    _channelRules.push_back (Classifier ("r", LOSSY_DCT, HALF, 0, true));
    _channelRules.push_back (Classifier ("r", LOSSY_DCT, FLOAT, 0, true));
    _channelRules.push_back (Classifier ("red", LOSSY_DCT, HALF, 0, true));
    _channelRules.push_back (Classifier ("red", LOSSY_DCT, FLOAT, 0, true));
    _channelRules.push_back (Classifier ("g", LOSSY_DCT, HALF, 1, true));
    _channelRules.push_back (Classifier ("g", LOSSY_DCT, FLOAT, 1, true));
    _channelRules.push_back (Classifier ("grn", LOSSY_DCT, HALF, 1, true));
    _channelRules.push_back (Classifier ("grn", LOSSY_DCT, FLOAT, 1, true));
    _channelRules.push_back (Classifier ("green", LOSSY_DCT, HALF, 1, true));
    _channelRules.push_back (Classifier ("green", LOSSY_DCT, FLOAT, 1, true));
    _channelRules.push_back (Classifier ("b", LOSSY_DCT, HALF, 2, true));
    _channelRules.push_back (Classifier ("b", LOSSY_DCT, FLOAT, 2, true));
    _channelRules.push_back (Classifier ("blu", LOSSY_DCT, HALF, 2, true));
    _channelRules.push_back (Classifier ("blu", LOSSY_DCT, FLOAT, 2, true));
    _channelRules.push_back (Classifier ("blue", LOSSY_DCT, HALF, 2, true));
    _channelRules.push_back (Classifier ("blue", LOSSY_DCT, FLOAT, 2, true));

    _channelRules.push_back (Classifier ("y", LOSSY_DCT, HALF, -1, true));
    _channelRules.push_back (Classifier ("y", LOSSY_DCT, FLOAT, -1, true));
    _channelRules.push_back (Classifier ("by", LOSSY_DCT, HALF, -1, true));
    _channelRules.push_back (Classifier ("by", LOSSY_DCT, FLOAT, -1, true));
    _channelRules.push_back (Classifier ("ry", LOSSY_DCT, HALF, -1, true));
    _channelRules.push_back (Classifier ("ry", LOSSY_DCT, FLOAT, -1, true));
    _channelRules.push_back (Classifier ("a", RLE, UINT, -1, true));
    _channelRules.push_back (Classifier ("a", RLE, HALF, -1, true));
    _channelRules.push_back (Classifier ("a", RLE, FLOAT, -1, true));
}

//
// Given a set of rules and ChannelData, figure out which rules apply
//

void
DwaCompressor::relevantChannelRules (std::vector<Classifier>& rules) const
{
    rules.clear ();

    std::vector<std::string> suffixes;

    for (size_t cd = 0; cd < _channelData.size (); ++cd)
    {
        std::string suffix  = _channelData[cd].name;
        size_t      lastDot = suffix.find_last_of ('.');

        if (lastDot != std::string::npos)
            suffix = suffix.substr (lastDot + 1, std::string::npos);

        suffixes.push_back (suffix);
    }

    for (size_t i = 0; i < _channelRules.size (); ++i)
    {
        for (size_t cd = 0; cd < _channelData.size (); ++cd)
        {
            if (_channelRules[i].match (suffixes[cd], _channelData[cd].type))
            {
                rules.push_back (_channelRules[i]);
                break;
            }
        }
    }
}

//
// Take our initial list of channels, and cache the contents.
//
// Determine appropriate compression schemes for each channel,
// and figure out which sets should potentially be CSC'ed
// prior to lossy compression.
//

void
DwaCompressor::classifyChannels (
    ChannelList                 channels,
    std::vector<ChannelData>&   chanData,
    std::vector<CscChannelSet>& cscData)
{
    //
    // prefixMap used to map channel name prefixes to
    // potential CSC-able sets of channels.
    //

    std::map<std::string, DwaCompressor::CscChannelSet> prefixMap;
    std::vector<DwaCompressor::CscChannelSet>           tmpCscSet;

    unsigned int numChan = 0;

    for (ChannelList::Iterator c = channels.begin (); c != channels.end (); ++c)
        numChan++;

    if (numChan) chanData.resize (numChan);

    //
    // Cache the relevant data from the channel structs.
    //

    unsigned int offset = 0;

    for (ChannelList::Iterator c = channels.begin (); c != channels.end (); ++c)
    {
        chanData[offset].name        = std::string (c.name ());
        chanData[offset].compression = UNKNOWN;
        chanData[offset].xSampling   = c.channel ().xSampling;
        chanData[offset].ySampling   = c.channel ().ySampling;
        chanData[offset].type        = c.channel ().type;
        chanData[offset].pLinear     = c.channel ().pLinear;

        offset++;
    }

    //
    // Try and figure out which channels should be
    // compressed by which means.
    //

    for (offset = 0; offset < numChan; ++offset)
    {
        std::string prefix  = "";
        std::string suffix  = chanData[offset].name;
        size_t      lastDot = suffix.find_last_of ('.');

        if (lastDot != std::string::npos)
        {
            prefix = suffix.substr (0, lastDot);
            suffix = suffix.substr (lastDot + 1, std::string::npos);
        }

        //
        // Make sure we have an entry in our CSC set map
        //

        std::map<std::string, DwaCompressor::CscChannelSet>::iterator theSet =
            prefixMap.find (prefix);

        if (theSet == prefixMap.end ())
        {
            DwaCompressor::CscChannelSet tmpSet;

            tmpSet.idx[0] = tmpSet.idx[1] = tmpSet.idx[2] = -1;

            prefixMap[prefix] = tmpSet;
        }

        //
        // Check the suffix against the list of classifications
        // we defined previously. If the _cscIdx is not negative,
        // it indicates that we should be part of a CSC group.
        //

        for (std::vector<Classifier>::iterator i = _channelRules.begin ();
             i != _channelRules.end ();
             ++i)
        {
            if (i->match (suffix, chanData[offset].type))
            {
                chanData[offset].compression = i->_scheme;

                if (i->_cscIdx >= 0) prefixMap[prefix].idx[i->_cscIdx] = offset;
            }
        }
    }

    //
    // Finally, try and find RGB sets of channels which
    // can be CSC'ed to a Y'CbCr space prior to loss, for
    // better compression.
    //
    // Walk over our set of candidates, and see who has
    // all three channels defined (and has common sampling
    // patterns, etc).
    //

    for (std::map<std::string, DwaCompressor::CscChannelSet>::iterator theItem =
             prefixMap.begin ();
         theItem != prefixMap.end ();
         ++theItem)
    {
        int red = (*theItem).second.idx[0];
        int grn = (*theItem).second.idx[1];
        int blu = (*theItem).second.idx[2];

        if ((red < 0) || (grn < 0) || (blu < 0)) continue;

        if ((chanData[red].xSampling != chanData[grn].xSampling) ||
            (chanData[red].xSampling != chanData[blu].xSampling) ||
            (chanData[grn].xSampling != chanData[blu].xSampling) ||
            (chanData[red].ySampling != chanData[grn].ySampling) ||
            (chanData[red].ySampling != chanData[blu].ySampling) ||
            (chanData[grn].ySampling != chanData[blu].ySampling))
        {
            continue;
        }

        tmpCscSet.push_back ((*theItem).second);
    }

    size_t numCsc = tmpCscSet.size ();

    if (numCsc) cscData.resize (numCsc);

    for (offset = 0; offset < numCsc; ++offset)
        cscData[offset] = tmpCscSet[offset];
}

//
// Setup some buffer pointers, determine channel sizes, things
// like that.
//

void
DwaCompressor::setupChannelData (int minX, int minY, int maxX, int maxY)
{
    char* planarUncBuffer[NUM_COMPRESSOR_SCHEMES];

    for (int i = 0; i < NUM_COMPRESSOR_SCHEMES; ++i)
    {
        planarUncBuffer[i] = 0;

        if (_planarUncBuffer[i]) planarUncBuffer[i] = _planarUncBuffer[i];
    }

    for (unsigned int chan = 0; chan < _channelData.size (); ++chan)
    {
        ChannelData* cd = &_channelData[chan];

        cd->width =
            OPENEXR_IMF_NAMESPACE::numSamples (cd->xSampling, minX, maxX);
        cd->height =
            OPENEXR_IMF_NAMESPACE::numSamples (cd->ySampling, minY, maxY);

        cd->planarUncSize = cd->width * cd->height *
                            OPENEXR_IMF_NAMESPACE::pixelTypeSize (cd->type);

        cd->planarUncBuffer    = planarUncBuffer[cd->compression];
        cd->planarUncBufferEnd = cd->planarUncBuffer;

        cd->planarUncRle[0]    = cd->planarUncBuffer;
        cd->planarUncRleEnd[0] = cd->planarUncRle[0];

        for (int byte = 1;
             byte < OPENEXR_IMF_NAMESPACE::pixelTypeSize (cd->type);
             ++byte)
        {
            cd->planarUncRle[byte] =
                cd->planarUncRle[byte - 1] + cd->width * cd->height;

            cd->planarUncRleEnd[byte] = cd->planarUncRle[byte];
        }

        cd->planarUncType = cd->type;

        if (cd->compression == LOSSY_DCT) { cd->planarUncType = FLOAT; }
        else
        {
            planarUncBuffer[cd->compression] +=
                cd->width * cd->height *
                OPENEXR_IMF_NAMESPACE::pixelTypeSize (cd->planarUncType);
        }
    }
=======
>>>>>>> 8d52f35c
}

OPENEXR_IMF_INTERNAL_NAMESPACE_SOURCE_EXIT<|MERGE_RESOLUTION|>--- conflicted
+++ resolved
@@ -126,2153 +126,6 @@
 
 DwaCompressor::~DwaCompressor ()
 {
-<<<<<<< HEAD
-    //
-    // Here, we take the generic JPEG quantization tables and
-    // normalize them by the smallest component in each table.
-    // This gives us a relationship amongst the DCT components,
-    // in terms of how sensitive each component is to
-    // error.
-    //
-    // A higher normalized value means we can quantize more,
-    // and a small normalized value means we can quantize less.
-    //
-    // Eventually, we will want an acceptable quantization
-    // error range for each component. We find this by
-    // multiplying some user-specified level (_quantBaseError)
-    // by the normalized table (_quantTableY, _quantTableCbCr) to
-    // find the acceptable quantization error range.
-    //
-    // The quantization table is not needed for decoding, and
-    // is not transmitted. So, if you want to get really fancy,
-    // you could derive some content-dependent quantization
-    // table, and the decoder would not need to be changed. But,
-    // for now, we'll just use statice quantization tables.
-    //
-
-    int jpegQuantTableY[] = {
-        16, 11, 10, 16, 24,  40,  51,  61,  12, 12, 14, 19, 26,  58,  60,  55,
-        14, 13, 16, 24, 40,  57,  69,  56,  14, 17, 22, 29, 51,  87,  80,  62,
-        18, 22, 37, 56, 68,  109, 103, 77,  24, 35, 55, 64, 81,  104, 113, 92,
-        49, 64, 78, 87, 103, 121, 120, 101, 72, 92, 95, 98, 112, 100, 103, 99};
-
-    int jpegQuantTableYMin = 10;
-
-    int jpegQuantTableCbCr[] = {
-        17, 18, 24, 47, 99, 99, 99, 99, 18, 21, 26, 66, 99, 99, 99, 99,
-        24, 26, 56, 99, 99, 99, 99, 99, 47, 66, 99, 99, 99, 99, 99, 99,
-        99, 99, 99, 99, 99, 99, 99, 99, 99, 99, 99, 99, 99, 99, 99, 99,
-        99, 99, 99, 99, 99, 99, 99, 99, 99, 99, 99, 99, 99, 99, 99, 99};
-
-    int jpegQuantTableCbCrMin = 17;
-
-    for (int idx = 0; idx < 64; ++idx)
-    {
-        _quantTableY[idx] = static_cast<float> (jpegQuantTableY[idx]) /
-                            static_cast<float> (jpegQuantTableYMin);
-
-        _quantTableCbCr[idx] = static_cast<float> (jpegQuantTableCbCr[idx]) /
-                               static_cast<float> (jpegQuantTableCbCrMin);
-    }
-
-    if (_quantBaseError < 0) quantBaseError = 0;
-}
-
-DwaCompressor::LossyDctEncoderBase::~LossyDctEncoderBase ()
-{}
-
-//
-// Given three channels of source data, encoding by first applying
-// a color space conversion to a YCbCr space.  Otherwise, if we only
-// have one channel, just encode it as is.
-//
-// Other numbers of channels are somewhat unexpected at this point,
-// and will throw an exception.
-//
-
-void
-DwaCompressor::LossyDctEncoderBase::execute ()
-{
-    int numBlocksX = (int) ceil ((float) _width / 8.0f);
-    int numBlocksY = (int) ceil ((float) _height / 8.0f);
-
-    half halfZigCoef[64];
-    half halfCoef[64];
-
-    std::vector<unsigned short*> currDcComp (_rowPtrs.size ());
-    unsigned short*              currAcComp = (unsigned short*) _packedAc;
-
-    _dctData.resize (_rowPtrs.size ());
-    _numAcComp = 0;
-    _numDcComp = 0;
-
-    assert (_type.size () == _rowPtrs.size ());
-    assert ((_rowPtrs.size () == 3) || (_rowPtrs.size () == 1));
-
-    //
-    // Allocate a temp half buffer to quantize into for
-    // any FLOAT source channels.
-    //
-
-    int tmpHalfBufferElements = 0;
-
-    for (unsigned int chan = 0; chan < _rowPtrs.size (); ++chan)
-        if (_type[chan] == FLOAT) tmpHalfBufferElements += _width * _height;
-
-    std::vector<unsigned short> tmpHalfBuffer (tmpHalfBufferElements);
-
-    char* tmpHalfBufferPtr = 0;
-
-    if (tmpHalfBufferElements) tmpHalfBufferPtr = (char*) &tmpHalfBuffer[0];
-
-    //
-    // Run over all the float scanlines, quantizing,
-    // and re-assigning _rowPtr[y]. We need to translate
-    // FLOAT XDR to HALF XDR.
-    //
-
-    for (unsigned int chan = 0; chan < _rowPtrs.size (); ++chan)
-    {
-        if (_type[chan] != FLOAT) continue;
-
-        for (int y = 0; y < _height; ++y)
-        {
-            float       src    = 0;
-            const char* srcXdr = _rowPtrs[chan][y];
-            char*       dstXdr = tmpHalfBufferPtr;
-
-            for (int x = 0; x < _width; ++x)
-            {
-
-                Xdr::read<CharPtrIO> (srcXdr, src);
-
-                //
-                // Clamp to half ranges, instead of just casting. This
-                // avoids introducing Infs which end up getting zeroed later
-                //
-                src = std::max (
-                    std::min ((float) std::numeric_limits<half>::max (), src),
-                    (float) -std::numeric_limits<half>::max ());
-
-                Xdr::write<CharPtrIO> (dstXdr, ((half) src).bits ());
-
-                //
-                // Xdr::read and Xdr::write will advance the ptr
-                //
-            }
-
-            _rowPtrs[chan][y] = (const char*) tmpHalfBufferPtr;
-            tmpHalfBufferPtr += _width * sizeof (unsigned short);
-        }
-    }
-
-    //
-    // Pack DC components together by common plane, so we can get
-    // a little more out of differencing them. We'll always have
-    // one component per block, so we can computed offsets.
-    //
-
-    currDcComp[0] = (unsigned short*) _packedDc;
-
-    for (unsigned int chan = 1; chan < _rowPtrs.size (); ++chan)
-        currDcComp[chan] = currDcComp[chan - 1] + numBlocksX * numBlocksY;
-
-    for (int blocky = 0; blocky < numBlocksY; ++blocky)
-    {
-        for (int blockx = 0; blockx < numBlocksX; ++blockx)
-        {
-            half           h;
-            unsigned short tmpShortXdr, tmpShortNative;
-            char*          tmpCharPtr;
-
-            for (unsigned int chan = 0; chan < _rowPtrs.size (); ++chan)
-            {
-                //
-                // Break the source into 8x8 blocks. If we don't
-                // fit at the edges, mirror.
-                //
-                // Also, convert from linear to nonlinear representation.
-                // Our source is assumed to be XDR, and we need to convert
-                // to NATIVE prior to converting to float.
-                //
-                // If we're converting linear -> nonlinear, assume that the
-                // XDR -> NATIVE conversion is built into the lookup. Otherwise,
-                // we'll need to explicitly do it.
-                //
-
-                for (int y = 0; y < 8; ++y)
-                {
-                    for (int x = 0; x < 8; ++x)
-                    {
-                        int vx = 8 * blockx + x;
-                        int vy = 8 * blocky + y;
-
-                        if (vx >= _width) vx = _width - (vx - (_width - 1));
-
-                        if (vx < 0) vx = _width - 1;
-
-                        if (vy >= _height) vy = _height - (vy - (_height - 1));
-
-                        if (vy < 0) vy = _height - 1;
-
-                        tmpShortXdr =
-                            ((const unsigned short*) (_rowPtrs[chan])[vy])[vx];
-
-                        if (_toNonlinear)
-                        {
-                            h.setBits (_toNonlinear[tmpShortXdr]);
-                        }
-                        else
-                        {
-                            const char* tmpConstCharPtr =
-                                (const char*) (&tmpShortXdr);
-
-                            Xdr::read<CharPtrIO> (
-                                tmpConstCharPtr, tmpShortNative);
-
-                            h.setBits (tmpShortNative);
-                        }
-
-                        _dctData[chan]._buffer[y * 8 + x] = (float) h;
-                    } // x
-                }     // y
-            }         // chan
-
-            //
-            // Color space conversion
-            //
-
-            if (_rowPtrs.size () == 3)
-            {
-                csc709Forward64 (
-                    _dctData[0]._buffer,
-                    _dctData[1]._buffer,
-                    _dctData[2]._buffer);
-            }
-
-            for (unsigned int chan = 0; chan < _rowPtrs.size (); ++chan)
-            {
-                //
-                // Forward DCT
-                //
-
-                dctForward8x8 (_dctData[chan]._buffer);
-
-                //
-                // Quantize to half, and zigzag
-                //
-
-                if (chan == 0)
-                {
-                    for (int i = 0; i < 64; ++i)
-                    {
-                        halfCoef[i] = quantize (
-                            (half) _dctData[chan]._buffer[i],
-                            _quantBaseError * _quantTableY[i]);
-                    }
-                }
-                else
-                {
-                    for (int i = 0; i < 64; ++i)
-                    {
-                        halfCoef[i] = quantize (
-                            (half) _dctData[chan]._buffer[i],
-                            _quantBaseError * _quantTableCbCr[i]);
-                    }
-                }
-
-                toZigZag (halfZigCoef, halfCoef);
-
-                //
-                // Convert from NATIVE back to XDR, before we write out
-                //
-
-                for (int i = 0; i < 64; ++i)
-                {
-                    tmpCharPtr = (char*) &tmpShortXdr;
-                    Xdr::write<CharPtrIO> (tmpCharPtr, halfZigCoef[i].bits ());
-                    halfZigCoef[i].setBits (tmpShortXdr);
-                }
-
-                //
-                // Save the DC component separately, to be compressed on
-                // its own.
-                //
-
-                *currDcComp[chan]++ = halfZigCoef[0].bits ();
-                _numDcComp++;
-
-                //
-                // Then RLE the AC components (which will record the count
-                // of the resulting number of items)
-                //
-
-                rleAc (halfZigCoef, currAcComp);
-            } // chan
-        }     // blockx
-    }         // blocky
-}
-
-//
-// Reorder from zig-zag order to normal ordering
-//
-
-void
-DwaCompressor::LossyDctEncoderBase::toZigZag (half* dst, half* src)
-{
-    const int remap[] = {0,  1,  8,  16, 9,  2,  3,  10, 17, 24, 32, 25, 18,
-                         11, 4,  5,  12, 19, 26, 33, 40, 48, 41, 34, 27, 20,
-                         13, 6,  7,  14, 21, 28, 35, 42, 49, 56, 57, 50, 43,
-                         36, 29, 22, 15, 23, 30, 37, 44, 51, 58, 59, 52, 45,
-                         38, 31, 39, 46, 53, 60, 61, 54, 47, 55, 62, 63};
-
-    for (int i = 0; i < 64; ++i)
-        dst[i] = src[remap[i]];
-}
-
-//
-// Precomputing the bit count runs faster than using
-// the builtin instruction, at least in one case..
-//
-// Precomputing 8-bits is no slower than 16-bits,
-// and saves a fair bit of overhead..
-//
-
-int
-DwaCompressor::LossyDctEncoderBase::countSetBits (unsigned short src)
-{
-    static const unsigned short numBitsSet[256] = {
-        0, 1, 1, 2, 1, 2, 2, 3, 1, 2, 2, 3, 2, 3, 3, 4, 1, 2, 2, 3, 2, 3, 3, 4,
-        2, 3, 3, 4, 3, 4, 4, 5, 1, 2, 2, 3, 2, 3, 3, 4, 2, 3, 3, 4, 3, 4, 4, 5,
-        2, 3, 3, 4, 3, 4, 4, 5, 3, 4, 4, 5, 4, 5, 5, 6, 1, 2, 2, 3, 2, 3, 3, 4,
-        2, 3, 3, 4, 3, 4, 4, 5, 2, 3, 3, 4, 3, 4, 4, 5, 3, 4, 4, 5, 4, 5, 5, 6,
-        2, 3, 3, 4, 3, 4, 4, 5, 3, 4, 4, 5, 4, 5, 5, 6, 3, 4, 4, 5, 4, 5, 5, 6,
-        4, 5, 5, 6, 5, 6, 6, 7, 1, 2, 2, 3, 2, 3, 3, 4, 2, 3, 3, 4, 3, 4, 4, 5,
-        2, 3, 3, 4, 3, 4, 4, 5, 3, 4, 4, 5, 4, 5, 5, 6, 2, 3, 3, 4, 3, 4, 4, 5,
-        3, 4, 4, 5, 4, 5, 5, 6, 3, 4, 4, 5, 4, 5, 5, 6, 4, 5, 5, 6, 5, 6, 6, 7,
-        2, 3, 3, 4, 3, 4, 4, 5, 3, 4, 4, 5, 4, 5, 5, 6, 3, 4, 4, 5, 4, 5, 5, 6,
-        4, 5, 5, 6, 5, 6, 6, 7, 3, 4, 4, 5, 4, 5, 5, 6, 4, 5, 5, 6, 5, 6, 6, 7,
-        4, 5, 5, 6, 5, 6, 6, 7, 5, 6, 6, 7, 6, 7, 7, 8};
-
-    return numBitsSet[src & 0xff] + numBitsSet[src >> 8];
-}
-
-//
-// Take a DCT coefficient, as well as an acceptable error. Search
-// nearby values within the error tolerance, that have fewer
-// bits set.
-//
-// The list of candidates has been pre-computed and sorted
-// in order of increasing numbers of bits set. This way, we
-// can stop searching as soon as we find a candidate that
-// is within the error tolerance.
-//
-
-half
-DwaCompressor::LossyDctEncoderBase::quantize (half src, float errorTolerance)
-{
-    half                  tmp;
-    float                 srcFloat   = (float) src;
-    int                   numSetBits = countSetBits (src.bits ());
-    const unsigned short* closest =
-        closestData + closestDataOffset[src.bits ()];
-
-    for (int targetNumSetBits = numSetBits - 1; targetNumSetBits >= 0;
-         --targetNumSetBits)
-    {
-        tmp.setBits (*closest);
-
-        if (fabs ((float) tmp - srcFloat) < errorTolerance) return tmp;
-
-        closest++;
-    }
-
-    return src;
-}
-
-//
-// RLE the zig-zag of the AC components + copy over
-// into another tmp buffer
-//
-// Try to do a simple RLE scheme to reduce run's of 0's. This
-// differs from the jpeg EOB case, since EOB just indicates that
-// the rest of the block is zero. In our case, we have lots of
-// NaN symbols, which shouldn't be allowed to occur in DCT
-// coefficients - so we'll use them for encoding runs.
-//
-// If the high byte is 0xff, then we have a run of 0's, of length
-// given by the low byte. For example, 0xff03 would be a run
-// of 3 0's, starting at the current location.
-//
-// block is our block of 64 coefficients
-// acPtr a pointer to back the RLE'd values into.
-//
-// This will advance the counter, _numAcComp.
-//
-
-void
-DwaCompressor::LossyDctEncoderBase::rleAc (half* block, unsigned short*& acPtr)
-{
-    int            dctComp   = 1;
-    unsigned short rleSymbol = 0x0;
-
-    while (dctComp < 64)
-    {
-        int runLen = 1;
-
-        //
-        // If we don't have a 0, output verbatim
-        //
-
-        if (block[dctComp].bits () != rleSymbol)
-        {
-            *acPtr++ = block[dctComp].bits ();
-            _numAcComp++;
-
-            dctComp += runLen;
-            continue;
-        }
-
-        //
-        // We're sitting on a 0, so see how big the run is.
-        //
-
-        while ((dctComp + runLen < 64) &&
-               (block[dctComp + runLen].bits () == rleSymbol))
-        {
-            runLen++;
-        }
-
-        //
-        // If the run len is too small, just output verbatim
-        // otherwise output our run token
-        //
-        // Originally, we wouldn't have a separate symbol for
-        // "end of block". But in some experimentation, it looks
-        // like using 0xff00 for "end of block" can save a bit
-        // of space.
-        //
-
-        if (runLen == 1)
-        {
-            runLen   = 1;
-            *acPtr++ = block[dctComp].bits ();
-            _numAcComp++;
-
-            //
-            // Using 0xff00 for "end of block"
-            //
-        }
-        else if (runLen + dctComp == 64)
-        {
-            //
-            // Signal EOB
-            //
-
-            *acPtr++ = 0xff00;
-            _numAcComp++;
-        }
-        else
-        {
-            //
-            // Signal normal run
-            //
-
-            *acPtr++ = 0xff00 | runLen;
-            _numAcComp++;
-        }
-
-        //
-        // Advance by runLen
-        //
-
-        dctComp += runLen;
-    }
-}
-
-// ==============================================================
-//
-//                     DwaCompressor
-//
-// --------------------------------------------------------------
-
-//
-// DwaCompressor()
-//
-
-DwaCompressor::DwaCompressor (
-    const Header& hdr,
-    int           maxScanLineSize,
-    int           numScanLines,
-    AcCompression acCompression)
-    : Compressor (hdr)
-    , _acCompression (acCompression)
-    , _maxScanLineSize (maxScanLineSize)
-    , _numScanLines (numScanLines)
-    , _channels (hdr.channels ())
-    , _packedAcBuffer (nullptr)
-    , _packedAcBufferSize (0)
-    , _packedDcBuffer (nullptr)
-    , _packedDcBufferSize (0)
-    , _rleBuffer (nullptr)
-    , _rleBufferSize (0)
-    , _outBuffer (nullptr)
-    , _outBufferSize (0)
-    , _zip (nullptr)
-    , _zipLevel (hdr.zipCompressionLevel ())
-    , _dwaCompressionLevel (hdr.dwaCompressionLevel ())
-{
-    _min[0] = hdr.dataWindow ().min.x;
-    _min[1] = hdr.dataWindow ().min.y;
-    _max[0] = hdr.dataWindow ().max.x;
-    _max[1] = hdr.dataWindow ().max.y;
-
-    for (int i = 0; i < NUM_COMPRESSOR_SCHEMES; ++i)
-    {
-        _planarUncBuffer[i]     = 0;
-        _planarUncBufferSize[i] = 0;
-    }
-}
-
-DwaCompressor::~DwaCompressor ()
-{
-    delete[] _packedAcBuffer;
-    delete[] _packedDcBuffer;
-    delete[] _rleBuffer;
-    delete[] _outBuffer;
-    delete _zip;
-
-    for (int i = 0; i < NUM_COMPRESSOR_SCHEMES; ++i)
-        delete[] _planarUncBuffer[i];
-}
-
-int
-DwaCompressor::numScanLines () const
-{
-    return _numScanLines;
-}
-
-OPENEXR_IMF_NAMESPACE::Compressor::Format
-DwaCompressor::format () const
-{
-    if (GLOBAL_SYSTEM_LITTLE_ENDIAN)
-        return NATIVE;
-    else
-        return XDR;
-}
-
-int
-DwaCompressor::compress (
-    const char*  inPtr,
-    int          inSize,
-    const int*   inSampleCountPerLine,
-    int          minY,
-    const char*& outPtr)
-{
-    return compress (
-        inPtr,
-        inSize,
-        IMATH_NAMESPACE::Box2i (
-            IMATH_NAMESPACE::V2i (_min[0], minY),
-            IMATH_NAMESPACE::V2i (_max[0], minY + numScanLines () - 1)),
-        outPtr);
-}
-
-int
-DwaCompressor::compressTile (
-    const char*            inPtr,
-    int                    inSize,
-    const int*             inSampleCountPerLine,
-    IMATH_NAMESPACE::Box2i range,
-    const char*&           outPtr)
-{
-    return compress (inPtr, inSize, range, outPtr);
-}
-
-int
-DwaCompressor::compress (
-    const char*            inPtr,
-    int                    inSize,
-    IMATH_NAMESPACE::Box2i range,
-    const char*&           outPtr)
-{
-    const char* inDataPtr   = inPtr;
-    char*       packedAcEnd = 0;
-    char*       packedDcEnd = 0;
-    int         fileVersion = 2; // Starting with 2, we write the channel
-                                 // classification rules into the file
-
-    if (fileVersion < 2)
-        initializeLegacyChannelRules ();
-    else
-        initializeDefaultChannelRules ();
-
-    size_t outBufferSize = 0;
-    initializeBuffers (outBufferSize);
-
-    unsigned short          channelRuleSize = 0;
-    std::vector<Classifier> channelRules;
-    if (fileVersion >= 2)
-    {
-        relevantChannelRules (channelRules);
-
-        channelRuleSize = Xdr::size<unsigned short> ();
-        for (size_t i = 0; i < channelRules.size (); ++i)
-            channelRuleSize += channelRules[i].size ();
-    }
-
-    //
-    // Remember to allocate _outBuffer, if we haven't done so already.
-    //
-
-    outBufferSize += channelRuleSize;
-    if (outBufferSize > _outBufferSize)
-    {
-        _outBufferSize = outBufferSize;
-        if (_outBuffer != 0) delete[] _outBuffer;
-        _outBuffer = new char[outBufferSize];
-    }
-
-    char* outDataPtr =
-        &_outBuffer[NUM_SIZES_SINGLE * sizeof (uint64_t) + channelRuleSize];
-
-    //
-    // We might not be dealing with any color data, in which
-    // case the AC buffer size will be 0, and dereferencing
-    // a vector will not be a good thing to do.
-    //
-
-    if (_packedAcBuffer) packedAcEnd = _packedAcBuffer;
-
-    if (_packedDcBuffer) packedDcEnd = _packedDcBuffer;
-
-#define OBIDX(x) (uint64_t*) &_outBuffer[x * sizeof (uint64_t)]
-
-    uint64_t* version                 = OBIDX (VERSION);
-    uint64_t* unknownUncompressedSize = OBIDX (UNKNOWN_UNCOMPRESSED_SIZE);
-    uint64_t* unknownCompressedSize   = OBIDX (UNKNOWN_COMPRESSED_SIZE);
-    uint64_t* acCompressedSize        = OBIDX (AC_COMPRESSED_SIZE);
-    uint64_t* dcCompressedSize        = OBIDX (DC_COMPRESSED_SIZE);
-    uint64_t* rleCompressedSize       = OBIDX (RLE_COMPRESSED_SIZE);
-    uint64_t* rleUncompressedSize     = OBIDX (RLE_UNCOMPRESSED_SIZE);
-    uint64_t* rleRawSize              = OBIDX (RLE_RAW_SIZE);
-
-    uint64_t* totalAcUncompressedCount = OBIDX (AC_UNCOMPRESSED_COUNT);
-    uint64_t* totalDcUncompressedCount = OBIDX (DC_UNCOMPRESSED_COUNT);
-
-    uint64_t* acCompression = OBIDX (AC_COMPRESSION);
-
-    int minX = range.min.x;
-    int maxX = std::min (range.max.x, _max[0]);
-    int minY = range.min.y;
-    int maxY = std::min (range.max.y, _max[1]);
-
-    //
-    // Zero all the numbers in the chunk header
-    //
-
-    memset (_outBuffer, 0, NUM_SIZES_SINGLE * sizeof (uint64_t));
-
-    //
-    // Setup the AC compression strategy and the version in the data block,
-    // then write the relevant channel classification rules if needed
-    //
-    *version       = fileVersion;
-    *acCompression = _acCompression;
-
-    setupChannelData (minX, minY, maxX, maxY);
-
-    if (fileVersion >= 2)
-    {
-        char* writePtr = &_outBuffer[NUM_SIZES_SINGLE * sizeof (uint64_t)];
-        Xdr::write<CharPtrIO> (writePtr, channelRuleSize);
-
-        for (size_t i = 0; i < channelRules.size (); ++i)
-            channelRules[i].write (writePtr);
-    }
-
-    //
-    // Determine the start of each row in the input buffer
-    // Channels are interleaved by scanline
-    //
-
-    std::vector<bool> encodedChannels (_channelData.size ());
-    std::vector<std::vector<const char*>> rowPtrs (_channelData.size ());
-
-    for (unsigned int chan = 0; chan < _channelData.size (); ++chan)
-        encodedChannels[chan] = false;
-
-    inDataPtr = inPtr;
-
-    for (int y = minY; y <= maxY; ++y)
-    {
-        for (unsigned int chan = 0; chan < _channelData.size (); ++chan)
-        {
-
-            ChannelData* cd = &_channelData[chan];
-
-            if (IMATH_NAMESPACE::modp (y, cd->ySampling) != 0) continue;
-
-            rowPtrs[chan].push_back (inDataPtr);
-            inDataPtr +=
-                cd->width * OPENEXR_IMF_NAMESPACE::pixelTypeSize (cd->type);
-        }
-    }
-
-    inDataPtr = inPtr;
-
-    //
-    // Make a pass over all our CSC sets and try to encode them first
-    //
-
-    for (unsigned int csc = 0; csc < _cscSets.size (); ++csc)
-    {
-
-        LossyDctEncoderCsc encoder (
-            _dwaCompressionLevel / 100000.f,
-            rowPtrs[_cscSets[csc].idx[0]],
-            rowPtrs[_cscSets[csc].idx[1]],
-            rowPtrs[_cscSets[csc].idx[2]],
-            packedAcEnd,
-            packedDcEnd,
-            dwaCompressorToNonlinear,
-            _channelData[_cscSets[csc].idx[0]].width,
-            _channelData[_cscSets[csc].idx[0]].height,
-            _channelData[_cscSets[csc].idx[0]].type,
-            _channelData[_cscSets[csc].idx[1]].type,
-            _channelData[_cscSets[csc].idx[2]].type);
-
-        encoder.execute ();
-
-        *totalAcUncompressedCount += encoder.numAcValuesEncoded ();
-        *totalDcUncompressedCount += encoder.numDcValuesEncoded ();
-
-        packedAcEnd += encoder.numAcValuesEncoded () * sizeof (unsigned short);
-        packedDcEnd += encoder.numDcValuesEncoded () * sizeof (unsigned short);
-
-        encodedChannels[_cscSets[csc].idx[0]] = true;
-        encodedChannels[_cscSets[csc].idx[1]] = true;
-        encodedChannels[_cscSets[csc].idx[2]] = true;
-    }
-
-    for (unsigned int chan = 0; chan < _channelData.size (); ++chan)
-    {
-        ChannelData* cd = &_channelData[chan];
-
-        if (encodedChannels[chan]) continue;
-
-        switch (cd->compression)
-        {
-            case LOSSY_DCT:
-
-                //
-                // For LOSSY_DCT, treat this just like the CSC'd case,
-                // but only operate on one channel
-                //
-
-                {
-                    const unsigned short* nonlinearLut = 0;
-
-                    if (!cd->pLinear) nonlinearLut = dwaCompressorToNonlinear;
-
-                    LossyDctEncoder encoder (
-                        _dwaCompressionLevel / 100000.f,
-                        rowPtrs[chan],
-                        packedAcEnd,
-                        packedDcEnd,
-                        nonlinearLut,
-                        cd->width,
-                        cd->height,
-                        cd->type);
-
-                    encoder.execute ();
-
-                    *totalAcUncompressedCount += encoder.numAcValuesEncoded ();
-                    *totalDcUncompressedCount += encoder.numDcValuesEncoded ();
-
-                    packedAcEnd +=
-                        encoder.numAcValuesEncoded () * sizeof (unsigned short);
-
-                    packedDcEnd +=
-                        encoder.numDcValuesEncoded () * sizeof (unsigned short);
-                }
-
-                break;
-
-            case RLE:
-
-                //
-                // For RLE, bash the bytes up so that the first bytes of each
-                // pixel are contiguous, as are the second bytes, and so on.
-                //
-
-                for (unsigned int y = 0; y < rowPtrs[chan].size (); ++y)
-                {
-                    const char* row = rowPtrs[chan][y];
-
-                    for (int x = 0; x < cd->width; ++x)
-                    {
-                        for (int byte = 0;
-                             byte <
-                             OPENEXR_IMF_NAMESPACE::pixelTypeSize (cd->type);
-                             ++byte)
-                        {
-
-                            *cd->planarUncRleEnd[byte]++ = *row++;
-                        }
-                    }
-
-                    *rleRawSize +=
-                        cd->width *
-                        OPENEXR_IMF_NAMESPACE::pixelTypeSize (cd->type);
-                }
-
-                break;
-
-            case UNKNOWN:
-
-                //
-                // Otherwise, just copy data over verbatim
-                //
-
-                {
-                    int scanlineSize =
-                        cd->width *
-                        OPENEXR_IMF_NAMESPACE::pixelTypeSize (cd->type);
-
-                    for (unsigned int y = 0; y < rowPtrs[chan].size (); ++y)
-                    {
-                        memcpy (
-                            cd->planarUncBufferEnd,
-                            rowPtrs[chan][y],
-                            scanlineSize);
-
-                        cd->planarUncBufferEnd += scanlineSize;
-                    }
-
-                    *unknownUncompressedSize += cd->planarUncSize;
-                }
-
-                break;
-
-            default: assert (false);
-        }
-
-        encodedChannels[chan] = true;
-    }
-
-    //
-    // Pack the Unknown data into the output buffer first. Instead of
-    // just copying it uncompressed, try zlib compression at least.
-    //
-
-    if (*unknownUncompressedSize > 0)
-    {
-        size_t outSize;
-        if (EXR_ERR_SUCCESS !=
-            exr_compress_buffer (
-                nullptr,
-                9, // TODO: use default??? the old call to zlib had 9 hardcoded
-                _planarUncBuffer[UNKNOWN],
-                *unknownUncompressedSize,
-                outDataPtr,
-                exr_compress_max_buffer_size (*unknownUncompressedSize),
-                &outSize))
-        {
-            throw IEX_NAMESPACE::BaseExc ("Data compression (zlib) failed.");
-        }
-
-        outDataPtr += outSize;
-        *unknownCompressedSize = outSize;
-    }
-
-    //
-    // Now, pack all the Lossy DCT coefficients into our output
-    // buffer, with Huffman encoding.
-    //
-    // Also, record the compressed size and the number of
-    // uncompressed componentns we have.
-    //
-
-    if (*totalAcUncompressedCount > 0)
-    {
-        switch (_acCompression)
-        {
-            case STATIC_HUFFMAN:
-
-                *acCompressedSize = (int) hufCompress (
-                    (unsigned short*) _packedAcBuffer,
-                    (int) *totalAcUncompressedCount,
-                    outDataPtr);
-                break;
-
-            case DEFLATE:
-
-            {
-                size_t sourceLen =
-                    *totalAcUncompressedCount * sizeof (unsigned short);
-                size_t destLen;
-                if (EXR_ERR_SUCCESS !=
-                    exr_compress_buffer (
-                        nullptr,
-                        9, // TODO: use default??? the old call to zlib had 9 hardcoded
-                        _packedAcBuffer,
-                        sourceLen,
-                        outDataPtr,
-                        exr_compress_max_buffer_size (sourceLen),
-                        &destLen))
-                {
-                    throw IEX_NAMESPACE::InputExc (
-                        "Data compression (zlib) failed.");
-                }
-
-                *acCompressedSize = destLen;
-            }
-
-            break;
-
-            default: assert (false);
-        }
-
-        outDataPtr += *acCompressedSize;
-    }
-
-    //
-    // Handle the DC components separately
-    //
-
-    if (*totalDcUncompressedCount > 0)
-    {
-        *dcCompressedSize = _zip->compress (
-            _packedDcBuffer,
-            (int) (*totalDcUncompressedCount) * sizeof (unsigned short),
-            outDataPtr);
-
-        outDataPtr += *dcCompressedSize;
-    }
-
-    //
-    // If we have RLE data, first RLE encode it and set the uncompressed
-    // size. Then, deflate the results and set the compressed size.
-    //
-
-    if (*rleRawSize > 0)
-    {
-        *rleUncompressedSize = rleCompress (
-            (int) (*rleRawSize),
-            _planarUncBuffer[RLE],
-            (signed char*) _rleBuffer);
-
-        size_t dstLen;
-        if (EXR_ERR_SUCCESS !=
-            exr_compress_buffer (
-                nullptr,
-                9, // TODO: use default??? the old call to zlib had 9 hardcoded
-                _rleBuffer,
-                *rleUncompressedSize,
-                outDataPtr,
-                exr_compress_max_buffer_size (*rleUncompressedSize),
-                &dstLen))
-        {
-            throw IEX_NAMESPACE::BaseExc ("Error compressing RLE'd data.");
-        }
-
-        *rleCompressedSize = dstLen;
-        outDataPtr += *rleCompressedSize;
-    }
-
-    //
-    // Flip the counters to XDR format
-    //
-
-    for (int i = 0; i < NUM_SIZES_SINGLE; ++i)
-    {
-        uint64_t src = *(((uint64_t*) _outBuffer) + i);
-        char*    dst = (char*) (((uint64_t*) _outBuffer) + i);
-
-        Xdr::write<CharPtrIO> (dst, src);
-    }
-
-    //
-    // We're done - compute the number of bytes we packed
-    //
-
-    outPtr = _outBuffer;
-
-    return static_cast<int> (outDataPtr - _outBuffer);
-}
-
-int
-DwaCompressor::uncompress (
-    const char*  inPtr,
-    int          inSize,
-    const int*   sampleCountPerLine,
-    int          minY,
-    const char*& outPtr)
-{
-    return uncompress (
-        inPtr,
-        inSize,
-        IMATH_NAMESPACE::Box2i (
-            IMATH_NAMESPACE::V2i (_min[0], minY),
-            IMATH_NAMESPACE::V2i (_max[0], minY + numScanLines () - 1)),
-        outPtr);
-}
-
-int
-DwaCompressor::uncompressTile (
-    const char*            inPtr,
-    int                    inSize,
-    const int*             sampleCountPerLine,
-    IMATH_NAMESPACE::Box2i range,
-    const char*&           outPtr)
-{
-    return uncompress (inPtr, inSize, range, outPtr);
-}
-
-int
-DwaCompressor::uncompress (
-    const char*            inPtr,
-    int                    inSize,
-    IMATH_NAMESPACE::Box2i range,
-    const char*&           outPtr)
-{
-    int minX = range.min.x;
-    int maxX = std::min (range.max.x, _max[0]);
-    int minY = range.min.y;
-    int maxY = std::min (range.max.y, _max[1]);
-
-    uint64_t iSize      = static_cast<uint64_t> (inSize);
-    uint64_t headerSize = NUM_SIZES_SINGLE * sizeof (uint64_t);
-    if (iSize < headerSize)
-    {
-        throw IEX_NAMESPACE::InputExc ("Error uncompressing DWA data"
-                                       "(truncated header).");
-    }
-
-    //
-    // Flip the counters from XDR to NATIVE
-    //
-
-    std::array<uint64_t, NUM_SIZES_SINGLE> counterBuf;
-    memcpy (counterBuf.data (), inPtr, counterBuf.size () * sizeof (uint64_t));
-    for (int i = 0; i < NUM_SIZES_SINGLE; ++i)
-    {
-        uint64_t*   dst = counterBuf.data () + i;
-        const char* src = (char*) (counterBuf.data () + i);
-
-        Xdr::read<CharPtrIO> (src, *dst);
-    }
-
-    //
-    // Unwind all the counter info
-    //
-
-    const uint64_t* inPtr64 = counterBuf.data ();
-
-    uint64_t version                 = *(inPtr64 + VERSION);
-    uint64_t unknownUncompressedSize = *(inPtr64 + UNKNOWN_UNCOMPRESSED_SIZE);
-    uint64_t unknownCompressedSize   = *(inPtr64 + UNKNOWN_COMPRESSED_SIZE);
-    uint64_t acCompressedSize        = *(inPtr64 + AC_COMPRESSED_SIZE);
-    uint64_t dcCompressedSize        = *(inPtr64 + DC_COMPRESSED_SIZE);
-    uint64_t rleCompressedSize       = *(inPtr64 + RLE_COMPRESSED_SIZE);
-    uint64_t rleUncompressedSize     = *(inPtr64 + RLE_UNCOMPRESSED_SIZE);
-    uint64_t rleRawSize              = *(inPtr64 + RLE_RAW_SIZE);
-
-    uint64_t totalAcUncompressedCount = *(inPtr64 + AC_UNCOMPRESSED_COUNT);
-    uint64_t totalDcUncompressedCount = *(inPtr64 + DC_UNCOMPRESSED_COUNT);
-
-    uint64_t acCompression = *(inPtr64 + AC_COMPRESSION);
-
-    uint64_t compressedSize = unknownCompressedSize + acCompressedSize +
-                              dcCompressedSize + rleCompressedSize;
-
-    const char* dataPtr = inPtr + NUM_SIZES_SINGLE * sizeof (uint64_t);
-
-    /* Both the sum and individual sizes are checked in case of overflow. */
-    if (iSize < (headerSize + compressedSize) ||
-        iSize < unknownCompressedSize || iSize < acCompressedSize ||
-        iSize < dcCompressedSize || iSize < rleCompressedSize)
-    {
-        throw IEX_NAMESPACE::InputExc ("Error uncompressing DWA data"
-                                       "(truncated file).");
-    }
-
-    if ((int64_t) unknownUncompressedSize < 0 ||
-        (int64_t) unknownCompressedSize < 0 || (int64_t) acCompressedSize < 0 ||
-        (int64_t) dcCompressedSize < 0 || (int64_t) rleCompressedSize < 0 ||
-        (int64_t) rleUncompressedSize < 0 || (int64_t) rleRawSize < 0 ||
-        (int64_t) totalAcUncompressedCount < 0 ||
-        (int64_t) totalDcUncompressedCount < 0)
-    {
-        throw IEX_NAMESPACE::InputExc ("Error uncompressing DWA data"
-                                       " (corrupt header).");
-    }
-
-    if (version < 2)
-        initializeLegacyChannelRules ();
-    else
-    {
-        unsigned short ruleSize = 0;
-        Xdr::read<CharPtrIO> (dataPtr, ruleSize);
-
-        if (ruleSize < Xdr::size<unsigned short> ())
-            throw IEX_NAMESPACE::InputExc ("Error uncompressing DWA data"
-                                           " (corrupt header file).");
-
-        headerSize += ruleSize;
-        if (iSize < headerSize + compressedSize)
-            throw IEX_NAMESPACE::InputExc ("Error uncompressing DWA data"
-                                           " (truncated file).");
-
-        _channelRules.clear ();
-        ruleSize -= Xdr::size<unsigned short> ();
-        while (ruleSize > 0)
-        {
-            Classifier rule (dataPtr, ruleSize);
-
-            _channelRules.push_back (rule);
-            ruleSize -= rule.size ();
-        }
-    }
-
-    size_t outBufferSize = 0;
-    initializeBuffers (outBufferSize);
-
-    //
-    // Allocate _outBuffer, if we haven't done so already
-    //
-
-    if (static_cast<size_t> (_maxScanLineSize * numScanLines ()) >
-        _outBufferSize)
-    {
-        _outBufferSize =
-            static_cast<size_t> (_maxScanLineSize * numScanLines ());
-        if (_outBuffer != 0) delete[] _outBuffer;
-        _outBuffer = new char[_maxScanLineSize * numScanLines ()];
-    }
-
-    char* outBufferEnd = _outBuffer;
-
-    //
-    // Find the start of the RLE packed AC components and
-    // the DC components for each channel. This will be handy
-    // if you want to decode the channels in parallel later on.
-    //
-
-    char* packedAcBufferEnd = 0;
-
-    if (_packedAcBuffer) packedAcBufferEnd = _packedAcBuffer;
-
-    char* packedDcBufferEnd = 0;
-
-    if (_packedDcBuffer) packedDcBufferEnd = _packedDcBuffer;
-
-    //
-    // UNKNOWN data is packed first, followed by the
-    // Huffman-compressed AC, then the DC values,
-    // and then the zlib compressed RLE data.
-    //
-
-    const char* compressedUnknownBuf = dataPtr;
-
-    const char* compressedAcBuf =
-        compressedUnknownBuf + static_cast<ptrdiff_t> (unknownCompressedSize);
-    const char* compressedDcBuf =
-        compressedAcBuf + static_cast<ptrdiff_t> (acCompressedSize);
-    const char* compressedRleBuf =
-        compressedDcBuf + static_cast<ptrdiff_t> (dcCompressedSize);
-
-    //
-    // Sanity check that the version is something we expect. Right now,
-    // we can decode version 0, 1, and 2. v1 adds 'end of block' symbols
-    // to the AC RLE. v2 adds channel classification rules at the
-    // start of the data block.
-    //
-
-    if (version > 2)
-        throw IEX_NAMESPACE::InputExc (
-            "Invalid version of compressed data block");
-
-    setupChannelData (minX, minY, maxX, maxY);
-
-    //
-    // Uncompress the UNKNOWN data into _planarUncBuffer[UNKNOWN]
-    //
-
-    if (unknownCompressedSize > 0)
-    {
-        if (unknownUncompressedSize > _planarUncBufferSize[UNKNOWN])
-        {
-            throw IEX_NAMESPACE::InputExc ("Error uncompressing DWA data"
-                                           "(corrupt header).");
-        }
-
-        if (EXR_ERR_SUCCESS != exr_uncompress_buffer (
-                                   nullptr,
-                                   compressedUnknownBuf,
-                                   unknownCompressedSize,
-                                   _planarUncBuffer[UNKNOWN],
-                                   unknownUncompressedSize,
-                                   nullptr))
-        {
-            throw IEX_NAMESPACE::BaseExc ("Error uncompressing UNKNOWN data.");
-        }
-    }
-
-    //
-    // Uncompress the AC data into _packedAcBuffer
-    //
-
-    if (acCompressedSize > 0)
-    {
-        if (!_packedAcBuffer ||
-            totalAcUncompressedCount * sizeof (unsigned short) >
-                _packedAcBufferSize)
-        {
-            throw IEX_NAMESPACE::InputExc ("Error uncompressing DWA data"
-                                           "(corrupt header).");
-        }
-
-        //
-        // Don't trust the user to get it right, look in the file.
-        //
-
-        switch (acCompression)
-        {
-            case STATIC_HUFFMAN:
-
-                hufUncompress (
-                    compressedAcBuf,
-                    (int) acCompressedSize,
-                    (unsigned short*) _packedAcBuffer,
-                    (int) totalAcUncompressedCount);
-
-                break;
-
-            case DEFLATE: {
-                size_t destLen;
-
-                if (EXR_ERR_SUCCESS !=
-                    exr_uncompress_buffer (
-                        nullptr,
-                        compressedAcBuf,
-                        acCompressedSize,
-                        _packedAcBuffer,
-                        totalAcUncompressedCount * sizeof (unsigned short),
-                        &destLen))
-                {
-                    throw IEX_NAMESPACE::InputExc (
-                        "Data decompression (zlib) failed.");
-                }
-
-                if (totalAcUncompressedCount * sizeof (unsigned short) !=
-                    destLen)
-                {
-                    throw IEX_NAMESPACE::InputExc ("AC data corrupt.");
-                }
-            }
-            break;
-
-            default:
-
-                throw IEX_NAMESPACE::NoImplExc ("Unknown AC Compression");
-                break;
-        }
-    }
-
-    //
-    // Uncompress the DC data into _packedDcBuffer
-    //
-
-    if (dcCompressedSize > 0)
-    {
-        if (totalDcUncompressedCount * sizeof (unsigned short) >
-            _packedDcBufferSize)
-        {
-            throw IEX_NAMESPACE::InputExc ("Error uncompressing DWA data"
-                                           "(corrupt header).");
-        }
-
-        if (static_cast<uint64_t> (_zip->uncompress (
-                compressedDcBuf, (int) dcCompressedSize, _packedDcBuffer)) !=
-            totalDcUncompressedCount * sizeof (unsigned short))
-        {
-            throw IEX_NAMESPACE::BaseExc ("DC data corrupt.");
-        }
-    }
-    else
-    {
-        // if the compressed size is 0, then the uncompressed size must also be zero
-        if (totalDcUncompressedCount != 0)
-        {
-            throw IEX_NAMESPACE::BaseExc ("DC data corrupt.");
-        }
-    }
-
-    //
-    // Uncompress the RLE data into _rleBuffer, then unRLE the results
-    // into _planarUncBuffer[RLE]
-    //
-
-    if (rleRawSize > 0)
-    {
-        if (rleUncompressedSize > _rleBufferSize ||
-            rleRawSize > _planarUncBufferSize[RLE])
-        {
-            throw IEX_NAMESPACE::InputExc ("Error uncompressing DWA data"
-                                           "(corrupt header).");
-        }
-
-        size_t dstLen;
-
-        if (EXR_ERR_SUCCESS != exr_uncompress_buffer (
-                                   nullptr,
-                                   compressedRleBuf,
-                                   rleCompressedSize,
-                                   _rleBuffer,
-                                   rleUncompressedSize,
-                                   &dstLen))
-        {
-            throw IEX_NAMESPACE::BaseExc ("Error uncompressing RLE data.");
-        }
-
-        if (dstLen != rleUncompressedSize)
-            throw IEX_NAMESPACE::BaseExc ("RLE data corrupted");
-
-        if (static_cast<uint64_t> (rleUncompress (
-                (int) rleUncompressedSize,
-                (int) rleRawSize,
-                (signed char*) _rleBuffer,
-                _planarUncBuffer[RLE])) != rleRawSize)
-        {
-            throw IEX_NAMESPACE::BaseExc ("RLE data corrupted");
-        }
-    }
-
-    //
-    // Determine the start of each row in the output buffer
-    //
-
-    std::vector<bool>               decodedChannels (_channelData.size ());
-    std::vector<std::vector<char*>> rowPtrs (_channelData.size ());
-
-    for (unsigned int chan = 0; chan < _channelData.size (); ++chan)
-        decodedChannels[chan] = false;
-
-    outBufferEnd = _outBuffer;
-
-    for (int y = minY; y <= maxY; ++y)
-    {
-        for (unsigned int chan = 0; chan < _channelData.size (); ++chan)
-        {
-            ChannelData* cd = &_channelData[chan];
-
-            if (IMATH_NAMESPACE::modp (y, cd->ySampling) != 0) continue;
-
-            rowPtrs[chan].push_back (outBufferEnd);
-            outBufferEnd +=
-                cd->width * OPENEXR_IMF_NAMESPACE::pixelTypeSize (cd->type);
-        }
-    }
-
-    //
-    // Setup to decode each block of 3 channels that need to
-    // be handled together
-    //
-
-    for (unsigned int csc = 0; csc < _cscSets.size (); ++csc)
-    {
-        int rChan = _cscSets[csc].idx[0];
-        int gChan = _cscSets[csc].idx[1];
-        int bChan = _cscSets[csc].idx[2];
-
-        if (_channelData[rChan].compression != LOSSY_DCT ||
-            _channelData[gChan].compression != LOSSY_DCT ||
-            _channelData[bChan].compression != LOSSY_DCT)
-        {
-            throw IEX_NAMESPACE::BaseExc ("Bad DWA compression type detected");
-        }
-
-        LossyDctDecoderCsc decoder (
-            rowPtrs[rChan],
-            rowPtrs[gChan],
-            rowPtrs[bChan],
-            packedAcBufferEnd,
-            packedAcBufferEnd +
-                totalAcUncompressedCount * sizeof (unsigned short),
-            packedDcBufferEnd,
-            dwaCompressorToLinear,
-            _channelData[rChan].width,
-            _channelData[rChan].height,
-            _channelData[rChan].type,
-            _channelData[gChan].type,
-            _channelData[bChan].type);
-
-        decoder.execute ();
-
-        packedAcBufferEnd +=
-            decoder.numAcValuesEncoded () * sizeof (unsigned short);
-
-        packedDcBufferEnd +=
-            decoder.numDcValuesEncoded () * sizeof (unsigned short);
-
-        decodedChannels[rChan] = true;
-        decodedChannels[gChan] = true;
-        decodedChannels[bChan] = true;
-    }
-
-    //
-    // Setup to handle the remaining channels by themselves
-    //
-
-    for (unsigned int chan = 0; chan < _channelData.size (); ++chan)
-    {
-        if (decodedChannels[chan]) continue;
-
-        ChannelData* cd = &_channelData[chan];
-        int pixelSize   = OPENEXR_IMF_NAMESPACE::pixelTypeSize (cd->type);
-
-        switch (cd->compression)
-        {
-            case LOSSY_DCT:
-
-                //
-                // Setup a single-channel lossy DCT decoder pointing
-                // at the output buffer
-                //
-
-                {
-                    const unsigned short* linearLut = 0;
-
-                    if (!cd->pLinear) linearLut = dwaCompressorToLinear;
-
-                    LossyDctDecoder decoder (
-                        rowPtrs[chan],
-                        packedAcBufferEnd,
-                        packedAcBufferEnd +
-                            totalAcUncompressedCount * sizeof (unsigned short),
-                        packedDcBufferEnd,
-                        linearLut,
-                        cd->width,
-                        cd->height,
-                        cd->type);
-
-                    decoder.execute ();
-
-                    packedAcBufferEnd +=
-                        decoder.numAcValuesEncoded () * sizeof (unsigned short);
-
-                    packedDcBufferEnd +=
-                        decoder.numDcValuesEncoded () * sizeof (unsigned short);
-                }
-
-                break;
-
-            case RLE:
-
-                //
-                // For the RLE case, the data has been un-RLE'd into
-                // planarUncRleEnd[], but is still split out by bytes.
-                // We need to rearrange the bytes back into the correct
-                // order in the output buffer;
-                //
-
-                {
-                    int row = 0;
-
-                    for (int y = minY; y <= maxY; ++y)
-                    {
-                        if (IMATH_NAMESPACE::modp (y, cd->ySampling) != 0)
-                            continue;
-
-                        char* dst = rowPtrs[chan][row];
-
-                        if (pixelSize == 2)
-                        {
-                            interleaveByte2 (
-                                dst,
-                                cd->planarUncRleEnd[0],
-                                cd->planarUncRleEnd[1],
-                                cd->width);
-
-                            cd->planarUncRleEnd[0] += cd->width;
-                            cd->planarUncRleEnd[1] += cd->width;
-                        }
-                        else
-                        {
-                            for (int x = 0; x < cd->width; ++x)
-                            {
-                                for (int byte = 0; byte < pixelSize; ++byte)
-                                {
-                                    *dst++ = *cd->planarUncRleEnd[byte]++;
-                                }
-                            }
-                        }
-
-                        row++;
-                    }
-                }
-
-                break;
-
-            case UNKNOWN:
-
-                //
-                // In the UNKNOWN case, data is already in planarUncBufferEnd
-                // and just needs to copied over to the output buffer
-                //
-
-                {
-                    int row = 0;
-                    int dstScanlineSize =
-                        cd->width *
-                        OPENEXR_IMF_NAMESPACE::pixelTypeSize (cd->type);
-
-                    for (int y = minY; y <= maxY; ++y)
-                    {
-                        if (IMATH_NAMESPACE::modp (y, cd->ySampling) != 0)
-                            continue;
-
-                        //
-                        // sanity check for buffer data lying within range
-                        //
-                        if ((cd->planarUncBufferEnd +
-                             static_cast<size_t> (dstScanlineSize)) >
-                            (_planarUncBuffer[UNKNOWN] +
-                             _planarUncBufferSize[UNKNOWN]))
-                        {
-                            throw IEX_NAMESPACE::InputExc ("DWA data corrupt");
-                        }
-
-                        memcpy (
-                            rowPtrs[chan][row],
-                            cd->planarUncBufferEnd,
-                            dstScanlineSize);
-
-                        cd->planarUncBufferEnd += dstScanlineSize;
-                        row++;
-                    }
-                }
-
-                break;
-
-            default:
-
-                throw IEX_NAMESPACE::NoImplExc (
-                    "Unhandled compression scheme case");
-                break;
-        }
-
-        decodedChannels[chan] = true;
-    }
-
-    //
-    // Return a ptr to _outBuffer
-    //
-
-    outPtr = _outBuffer;
-    return (int) (outBufferEnd - _outBuffer);
-}
-
-// static
-void
-DwaCompressor::initializeFuncs ()
-{
-    convertFloatToHalf64 = convertFloatToHalf64_scalar;
-    fromHalfZigZag       = fromHalfZigZag_scalar;
-
-    CpuId cpuId;
-
-    //
-    // Setup HALF <-> FLOAT conversion implementations
-    //
-
-    if (cpuId.avx && cpuId.f16c)
-    {
-        convertFloatToHalf64 = convertFloatToHalf64_f16c;
-        fromHalfZigZag       = fromHalfZigZag_f16c;
-    }
-
-#ifdef IMF_HAVE_NEON_AARCH64
-    {
-        convertFloatToHalf64 = convertFloatToHalf64_neon;
-        fromHalfZigZag       = fromHalfZigZag_neon;
-    }
-#endif
-
-    //
-    // Setup inverse DCT implementations
-    //
-
-    dctInverse8x8_0 = dctInverse8x8_scalar<0>;
-    dctInverse8x8_1 = dctInverse8x8_scalar<1>;
-    dctInverse8x8_2 = dctInverse8x8_scalar<2>;
-    dctInverse8x8_3 = dctInverse8x8_scalar<3>;
-    dctInverse8x8_4 = dctInverse8x8_scalar<4>;
-    dctInverse8x8_5 = dctInverse8x8_scalar<5>;
-    dctInverse8x8_6 = dctInverse8x8_scalar<6>;
-    dctInverse8x8_7 = dctInverse8x8_scalar<7>;
-
-    if (cpuId.avx)
-    {
-        dctInverse8x8_0 = dctInverse8x8_avx<0>;
-        dctInverse8x8_1 = dctInverse8x8_avx<1>;
-        dctInverse8x8_2 = dctInverse8x8_avx<2>;
-        dctInverse8x8_3 = dctInverse8x8_avx<3>;
-        dctInverse8x8_4 = dctInverse8x8_avx<4>;
-        dctInverse8x8_5 = dctInverse8x8_avx<5>;
-        dctInverse8x8_6 = dctInverse8x8_avx<6>;
-        dctInverse8x8_7 = dctInverse8x8_avx<7>;
-    }
-    else if (cpuId.sse2)
-    {
-        dctInverse8x8_0 = dctInverse8x8_sse2<0>;
-        dctInverse8x8_1 = dctInverse8x8_sse2<1>;
-        dctInverse8x8_2 = dctInverse8x8_sse2<2>;
-        dctInverse8x8_3 = dctInverse8x8_sse2<3>;
-        dctInverse8x8_4 = dctInverse8x8_sse2<4>;
-        dctInverse8x8_5 = dctInverse8x8_sse2<5>;
-        dctInverse8x8_6 = dctInverse8x8_sse2<6>;
-        dctInverse8x8_7 = dctInverse8x8_sse2<7>;
-    }
-}
-
-//
-// Handle channel classification and buffer allocation once we know
-// how to classify channels
-//
-
-void
-DwaCompressor::initializeBuffers (size_t& outBufferSize)
-{
-    classifyChannels (_channels, _channelData, _cscSets);
-
-    //
-    // _outBuffer needs to be big enough to hold all our
-    // compressed data - which could vary depending on what sort
-    // of channels we have.
-    //
-
-    uint64_t maxOutBufferSize  = 0;
-    uint64_t numLossyDctChans  = 0;
-    uint64_t unknownBufferSize = 0;
-    uint64_t rleBufferSize     = 0;
-
-    uint64_t maxLossyDctAcSize =
-        static_cast<uint64_t> (ceil ((float) numScanLines () / 8.0f)) *
-        static_cast<uint64_t> (ceil ((float) (_max[0] - _min[0] + 1) / 8.0f)) *
-        63 * sizeof (unsigned short);
-
-    uint64_t maxLossyDctDcSize =
-        static_cast<uint64_t> (ceil ((float) numScanLines () / 8.0f)) *
-        static_cast<uint64_t> (ceil ((float) (_max[0] - _min[0] + 1) / 8.0f)) *
-        sizeof (unsigned short);
-
-    uint64_t pixelCount = static_cast<uint64_t> (numScanLines ()) *
-                          static_cast<uint64_t> (_max[0] - _min[0] + 1);
-
-    for (unsigned int chan = 0; chan < _channelData.size (); ++chan)
-    {
-        switch (_channelData[chan].compression)
-        {
-            case LOSSY_DCT:
-
-                //
-                // This is the size of the number of packed
-                // components, plus the requirements for
-                // maximum Huffman encoding size (for STATIC_HUFFMAN)
-                // or for zlib compression (for DEFLATE)
-                //
-
-                maxOutBufferSize += std::max (
-                    2lu * maxLossyDctAcSize + 65536lu,
-                    static_cast<uint64_t> (
-                        exr_compress_max_buffer_size (maxLossyDctAcSize)));
-                numLossyDctChans++;
-                break;
-
-            case RLE: {
-                //
-                // RLE, if gone horribly wrong, could double the size
-                // of the source data.
-                //
-
-                uint64_t rleAmount = 2 * pixelCount *
-                                     OPENEXR_IMF_NAMESPACE::pixelTypeSize (
-                                         _channelData[chan].type);
-
-                rleBufferSize += rleAmount;
-            }
-            break;
-
-            case UNKNOWN:
-
-                unknownBufferSize +=
-                    pixelCount * OPENEXR_IMF_NAMESPACE::pixelTypeSize (
-                                     _channelData[chan].type);
-                break;
-
-            default:
-
-                throw IEX_NAMESPACE::NoImplExc (
-                    "Unhandled compression scheme case");
-                break;
-        }
-    }
-
-    //
-    // Also, since the results of the RLE are packed into
-    // the output buffer, we need the extra room there. But
-    // we're going to zlib compress() the data we pack,
-    // which could take slightly more space
-    //
-
-    maxOutBufferSize +=
-        static_cast<uint64_t> (exr_compress_max_buffer_size (rleBufferSize));
-
-    //
-    // And the same goes for the UNKNOWN data
-    //
-
-    maxOutBufferSize += static_cast<uint64_t> (
-        exr_compress_max_buffer_size (unknownBufferSize));
-
-    //
-    // Allocate a zip/deflate compressor big enough to hold the DC data
-    // and include its compressed results in the size requirements
-    // for our output buffer
-    //
-
-    if (_zip == 0)
-        _zip = new Zip (maxLossyDctDcSize * numLossyDctChans, _zipLevel);
-    else if (
-        _zip->maxRawSize () <
-        static_cast<size_t> (maxLossyDctDcSize * numLossyDctChans))
-    {
-        delete _zip;
-        _zip = new Zip (maxLossyDctDcSize * numLossyDctChans, _zipLevel);
-    }
-
-    maxOutBufferSize += _zip->maxCompressedSize ();
-
-    //
-    // We also need to reserve space at the head of the buffer to
-    // write out the size of our various packed and compressed data.
-    //
-
-    maxOutBufferSize += NUM_SIZES_SINGLE * sizeof (uint64_t);
-
-    //
-    // Later, we're going to hijack outBuffer for the result of
-    // both encoding and decoding. So it needs to be big enough
-    // to hold either a buffers' worth of uncompressed or
-    // compressed data
-    //
-    // For encoding, we'll need _outBuffer to hold maxOutBufferSize bytes,
-    // but for decoding, we only need it to be maxScanLineSize*numScanLines.
-    // Cache the max size for now, and alloc the buffer when we either
-    // encode or decode.
-    //
-
-    outBufferSize = maxOutBufferSize;
-
-    //
-    // _packedAcBuffer holds the quantized DCT coefficients prior
-    // to Huffman encoding
-    //
-
-    if (maxLossyDctAcSize * numLossyDctChans > _packedAcBufferSize)
-    {
-        _packedAcBufferSize = maxLossyDctAcSize * numLossyDctChans;
-        if (_packedAcBuffer != 0) delete[] _packedAcBuffer;
-        _packedAcBuffer = new char[_packedAcBufferSize];
-    }
-
-    //
-    // _packedDcBuffer holds one quantized DCT coef per 8x8 block
-    //
-
-    if (maxLossyDctDcSize * numLossyDctChans > _packedDcBufferSize)
-    {
-        _packedDcBufferSize = maxLossyDctDcSize * numLossyDctChans;
-        if (_packedDcBuffer != 0) delete[] _packedDcBuffer;
-        _packedDcBuffer = new char[_packedDcBufferSize];
-    }
-
-    if (rleBufferSize > _rleBufferSize)
-    {
-        _rleBufferSize = rleBufferSize;
-        if (_rleBuffer != 0) delete[] _rleBuffer;
-        _rleBuffer = new char[rleBufferSize];
-    }
-
-    //
-    // The planar uncompressed buffer will hold float data for LOSSY_DCT
-    // compressed values, and whatever the native type is for other
-    // channels. We're going to use this to hold data in a planar
-    // format, as opposed to the native interleaved format we take
-    // into compress() and give back from uncompress().
-    //
-    // This also makes it easier to compress the UNKNOWN and RLE data
-    // all in one swoop (for each compression scheme).
-    //
-
-    uint64_t planarUncBufferSize[NUM_COMPRESSOR_SCHEMES];
-    for (int i = 0; i < NUM_COMPRESSOR_SCHEMES; ++i)
-        planarUncBufferSize[i] = 0;
-
-    for (unsigned int chan = 0; chan < _channelData.size (); ++chan)
-    {
-        switch (_channelData[chan].compression)
-        {
-            case LOSSY_DCT: break;
-
-            case RLE:
-                planarUncBufferSize[RLE] +=
-                    pixelCount * OPENEXR_IMF_NAMESPACE::pixelTypeSize (
-                                     _channelData[chan].type);
-                break;
-
-            case UNKNOWN:
-                planarUncBufferSize[UNKNOWN] +=
-                    pixelCount * OPENEXR_IMF_NAMESPACE::pixelTypeSize (
-                                     _channelData[chan].type);
-                break;
-
-            default:
-                throw IEX_NAMESPACE::NoImplExc (
-                    "Unhandled compression scheme case");
-                break;
-        }
-    }
-
-    //
-    // UNKNOWN data is going to be zlib compressed, which needs
-    // a little extra headroom
-    //
-
-    if (planarUncBufferSize[UNKNOWN] > 0)
-    {
-        planarUncBufferSize[UNKNOWN] = static_cast<uint64_t> (
-            exr_compress_max_buffer_size (planarUncBufferSize[UNKNOWN]));
-    }
-
-    for (int i = 0; i < NUM_COMPRESSOR_SCHEMES; ++i)
-    {
-        if (planarUncBufferSize[i] > _planarUncBufferSize[i])
-        {
-            _planarUncBufferSize[i] = planarUncBufferSize[i];
-            if (_planarUncBuffer[i] != 0) delete[] _planarUncBuffer[i];
-
-            if (planarUncBufferSize[i] > std::numeric_limits<size_t>::max ())
-            {
-                throw IEX_NAMESPACE::ArgExc ("DWA buffers too large");
-            }
-
-            _planarUncBuffer[i] = new char[planarUncBufferSize[i]];
-        }
-    }
-}
-
-//
-// Setup channel classification rules to use when writing files
-//
-
-void
-DwaCompressor::initializeDefaultChannelRules ()
-{
-    _channelRules.clear ();
-
-    _channelRules.push_back (Classifier ("R", LOSSY_DCT, HALF, 0, false));
-    _channelRules.push_back (Classifier ("R", LOSSY_DCT, FLOAT, 0, false));
-    _channelRules.push_back (Classifier ("G", LOSSY_DCT, HALF, 1, false));
-    _channelRules.push_back (Classifier ("G", LOSSY_DCT, FLOAT, 1, false));
-    _channelRules.push_back (Classifier ("B", LOSSY_DCT, HALF, 2, false));
-    _channelRules.push_back (Classifier ("B", LOSSY_DCT, FLOAT, 2, false));
-
-    _channelRules.push_back (Classifier ("Y", LOSSY_DCT, HALF, -1, false));
-    _channelRules.push_back (Classifier ("Y", LOSSY_DCT, FLOAT, -1, false));
-    _channelRules.push_back (Classifier ("BY", LOSSY_DCT, HALF, -1, false));
-    _channelRules.push_back (Classifier ("BY", LOSSY_DCT, FLOAT, -1, false));
-    _channelRules.push_back (Classifier ("RY", LOSSY_DCT, HALF, -1, false));
-    _channelRules.push_back (Classifier ("RY", LOSSY_DCT, FLOAT, -1, false));
-
-    _channelRules.push_back (Classifier ("A", RLE, UINT, -1, false));
-    _channelRules.push_back (Classifier ("A", RLE, HALF, -1, false));
-    _channelRules.push_back (Classifier ("A", RLE, FLOAT, -1, false));
-}
-
-//
-// Setup channel classification rules when reading files with VERSION < 2
-//
-
-void
-DwaCompressor::initializeLegacyChannelRules ()
-{
-    _channelRules.clear ();
-
-    _channelRules.push_back (Classifier ("r", LOSSY_DCT, HALF, 0, true));
-    _channelRules.push_back (Classifier ("r", LOSSY_DCT, FLOAT, 0, true));
-    _channelRules.push_back (Classifier ("red", LOSSY_DCT, HALF, 0, true));
-    _channelRules.push_back (Classifier ("red", LOSSY_DCT, FLOAT, 0, true));
-    _channelRules.push_back (Classifier ("g", LOSSY_DCT, HALF, 1, true));
-    _channelRules.push_back (Classifier ("g", LOSSY_DCT, FLOAT, 1, true));
-    _channelRules.push_back (Classifier ("grn", LOSSY_DCT, HALF, 1, true));
-    _channelRules.push_back (Classifier ("grn", LOSSY_DCT, FLOAT, 1, true));
-    _channelRules.push_back (Classifier ("green", LOSSY_DCT, HALF, 1, true));
-    _channelRules.push_back (Classifier ("green", LOSSY_DCT, FLOAT, 1, true));
-    _channelRules.push_back (Classifier ("b", LOSSY_DCT, HALF, 2, true));
-    _channelRules.push_back (Classifier ("b", LOSSY_DCT, FLOAT, 2, true));
-    _channelRules.push_back (Classifier ("blu", LOSSY_DCT, HALF, 2, true));
-    _channelRules.push_back (Classifier ("blu", LOSSY_DCT, FLOAT, 2, true));
-    _channelRules.push_back (Classifier ("blue", LOSSY_DCT, HALF, 2, true));
-    _channelRules.push_back (Classifier ("blue", LOSSY_DCT, FLOAT, 2, true));
-
-    _channelRules.push_back (Classifier ("y", LOSSY_DCT, HALF, -1, true));
-    _channelRules.push_back (Classifier ("y", LOSSY_DCT, FLOAT, -1, true));
-    _channelRules.push_back (Classifier ("by", LOSSY_DCT, HALF, -1, true));
-    _channelRules.push_back (Classifier ("by", LOSSY_DCT, FLOAT, -1, true));
-    _channelRules.push_back (Classifier ("ry", LOSSY_DCT, HALF, -1, true));
-    _channelRules.push_back (Classifier ("ry", LOSSY_DCT, FLOAT, -1, true));
-    _channelRules.push_back (Classifier ("a", RLE, UINT, -1, true));
-    _channelRules.push_back (Classifier ("a", RLE, HALF, -1, true));
-    _channelRules.push_back (Classifier ("a", RLE, FLOAT, -1, true));
-}
-
-//
-// Given a set of rules and ChannelData, figure out which rules apply
-//
-
-void
-DwaCompressor::relevantChannelRules (std::vector<Classifier>& rules) const
-{
-    rules.clear ();
-
-    std::vector<std::string> suffixes;
-
-    for (size_t cd = 0; cd < _channelData.size (); ++cd)
-    {
-        std::string suffix  = _channelData[cd].name;
-        size_t      lastDot = suffix.find_last_of ('.');
-
-        if (lastDot != std::string::npos)
-            suffix = suffix.substr (lastDot + 1, std::string::npos);
-
-        suffixes.push_back (suffix);
-    }
-
-    for (size_t i = 0; i < _channelRules.size (); ++i)
-    {
-        for (size_t cd = 0; cd < _channelData.size (); ++cd)
-        {
-            if (_channelRules[i].match (suffixes[cd], _channelData[cd].type))
-            {
-                rules.push_back (_channelRules[i]);
-                break;
-            }
-        }
-    }
-}
-
-//
-// Take our initial list of channels, and cache the contents.
-//
-// Determine appropriate compression schemes for each channel,
-// and figure out which sets should potentially be CSC'ed
-// prior to lossy compression.
-//
-
-void
-DwaCompressor::classifyChannels (
-    ChannelList                 channels,
-    std::vector<ChannelData>&   chanData,
-    std::vector<CscChannelSet>& cscData)
-{
-    //
-    // prefixMap used to map channel name prefixes to
-    // potential CSC-able sets of channels.
-    //
-
-    std::map<std::string, DwaCompressor::CscChannelSet> prefixMap;
-    std::vector<DwaCompressor::CscChannelSet>           tmpCscSet;
-
-    unsigned int numChan = 0;
-
-    for (ChannelList::Iterator c = channels.begin (); c != channels.end (); ++c)
-        numChan++;
-
-    if (numChan) chanData.resize (numChan);
-
-    //
-    // Cache the relevant data from the channel structs.
-    //
-
-    unsigned int offset = 0;
-
-    for (ChannelList::Iterator c = channels.begin (); c != channels.end (); ++c)
-    {
-        chanData[offset].name        = std::string (c.name ());
-        chanData[offset].compression = UNKNOWN;
-        chanData[offset].xSampling   = c.channel ().xSampling;
-        chanData[offset].ySampling   = c.channel ().ySampling;
-        chanData[offset].type        = c.channel ().type;
-        chanData[offset].pLinear     = c.channel ().pLinear;
-
-        offset++;
-    }
-
-    //
-    // Try and figure out which channels should be
-    // compressed by which means.
-    //
-
-    for (offset = 0; offset < numChan; ++offset)
-    {
-        std::string prefix  = "";
-        std::string suffix  = chanData[offset].name;
-        size_t      lastDot = suffix.find_last_of ('.');
-
-        if (lastDot != std::string::npos)
-        {
-            prefix = suffix.substr (0, lastDot);
-            suffix = suffix.substr (lastDot + 1, std::string::npos);
-        }
-
-        //
-        // Make sure we have an entry in our CSC set map
-        //
-
-        std::map<std::string, DwaCompressor::CscChannelSet>::iterator theSet =
-            prefixMap.find (prefix);
-
-        if (theSet == prefixMap.end ())
-        {
-            DwaCompressor::CscChannelSet tmpSet;
-
-            tmpSet.idx[0] = tmpSet.idx[1] = tmpSet.idx[2] = -1;
-
-            prefixMap[prefix] = tmpSet;
-        }
-
-        //
-        // Check the suffix against the list of classifications
-        // we defined previously. If the _cscIdx is not negative,
-        // it indicates that we should be part of a CSC group.
-        //
-
-        for (std::vector<Classifier>::iterator i = _channelRules.begin ();
-             i != _channelRules.end ();
-             ++i)
-        {
-            if (i->match (suffix, chanData[offset].type))
-            {
-                chanData[offset].compression = i->_scheme;
-
-                if (i->_cscIdx >= 0) prefixMap[prefix].idx[i->_cscIdx] = offset;
-            }
-        }
-    }
-
-    //
-    // Finally, try and find RGB sets of channels which
-    // can be CSC'ed to a Y'CbCr space prior to loss, for
-    // better compression.
-    //
-    // Walk over our set of candidates, and see who has
-    // all three channels defined (and has common sampling
-    // patterns, etc).
-    //
-
-    for (std::map<std::string, DwaCompressor::CscChannelSet>::iterator theItem =
-             prefixMap.begin ();
-         theItem != prefixMap.end ();
-         ++theItem)
-    {
-        int red = (*theItem).second.idx[0];
-        int grn = (*theItem).second.idx[1];
-        int blu = (*theItem).second.idx[2];
-
-        if ((red < 0) || (grn < 0) || (blu < 0)) continue;
-
-        if ((chanData[red].xSampling != chanData[grn].xSampling) ||
-            (chanData[red].xSampling != chanData[blu].xSampling) ||
-            (chanData[grn].xSampling != chanData[blu].xSampling) ||
-            (chanData[red].ySampling != chanData[grn].ySampling) ||
-            (chanData[red].ySampling != chanData[blu].ySampling) ||
-            (chanData[grn].ySampling != chanData[blu].ySampling))
-        {
-            continue;
-        }
-
-        tmpCscSet.push_back ((*theItem).second);
-    }
-
-    size_t numCsc = tmpCscSet.size ();
-
-    if (numCsc) cscData.resize (numCsc);
-
-    for (offset = 0; offset < numCsc; ++offset)
-        cscData[offset] = tmpCscSet[offset];
-}
-
-//
-// Setup some buffer pointers, determine channel sizes, things
-// like that.
-//
-
-void
-DwaCompressor::setupChannelData (int minX, int minY, int maxX, int maxY)
-{
-    char* planarUncBuffer[NUM_COMPRESSOR_SCHEMES];
-
-    for (int i = 0; i < NUM_COMPRESSOR_SCHEMES; ++i)
-    {
-        planarUncBuffer[i] = 0;
-
-        if (_planarUncBuffer[i]) planarUncBuffer[i] = _planarUncBuffer[i];
-    }
-
-    for (unsigned int chan = 0; chan < _channelData.size (); ++chan)
-    {
-        ChannelData* cd = &_channelData[chan];
-
-        cd->width =
-            OPENEXR_IMF_NAMESPACE::numSamples (cd->xSampling, minX, maxX);
-        cd->height =
-            OPENEXR_IMF_NAMESPACE::numSamples (cd->ySampling, minY, maxY);
-
-        cd->planarUncSize = cd->width * cd->height *
-                            OPENEXR_IMF_NAMESPACE::pixelTypeSize (cd->type);
-
-        cd->planarUncBuffer    = planarUncBuffer[cd->compression];
-        cd->planarUncBufferEnd = cd->planarUncBuffer;
-
-        cd->planarUncRle[0]    = cd->planarUncBuffer;
-        cd->planarUncRleEnd[0] = cd->planarUncRle[0];
-
-        for (int byte = 1;
-             byte < OPENEXR_IMF_NAMESPACE::pixelTypeSize (cd->type);
-             ++byte)
-        {
-            cd->planarUncRle[byte] =
-                cd->planarUncRle[byte - 1] + cd->width * cd->height;
-
-            cd->planarUncRleEnd[byte] = cd->planarUncRle[byte];
-        }
-
-        cd->planarUncType = cd->type;
-
-        if (cd->compression == LOSSY_DCT) { cd->planarUncType = FLOAT; }
-        else
-        {
-            planarUncBuffer[cd->compression] +=
-                cd->width * cd->height *
-                OPENEXR_IMF_NAMESPACE::pixelTypeSize (cd->planarUncType);
-        }
-    }
-=======
->>>>>>> 8d52f35c
 }
 
 OPENEXR_IMF_INTERNAL_NAMESPACE_SOURCE_EXIT