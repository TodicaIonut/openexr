//
// SPDX-License-Identifier: BSD-3-Clause
// Copyright (c) Pixar Animation Studios and Contributors of the OpenEXR Project
//

#ifndef INCLUDED_IMF_PXR24_COMPRESSOR_H
#define INCLUDED_IMF_PXR24_COMPRESSOR_H

//-----------------------------------------------------------------------------
//
//	class Pxr24Compressor -- Loren Carpenter's 24-bit float compressor
//
//-----------------------------------------------------------------------------

#include "ImfCompressor.h"

OPENEXR_IMF_INTERNAL_NAMESPACE_HEADER_ENTER

class Pxr24Compressor : public Compressor
{
public:
    Pxr24Compressor (
        const Header& hdr, size_t maxScanLineSize, int numScanLines);

    virtual ~Pxr24Compressor ();

    Pxr24Compressor (const Pxr24Compressor& other)            = delete;
    Pxr24Compressor& operator= (const Pxr24Compressor& other) = delete;
    Pxr24Compressor (Pxr24Compressor&& other)                 = delete;
    Pxr24Compressor& operator= (Pxr24Compressor&& other)      = delete;
<<<<<<< HEAD

    virtual int numScanLines () const;

    virtual Format format () const;

    virtual int compress (
        const char*  inPtr,
        int          inSize,
        const int*   inSampleCountPerLine,
        int          minY,
        const char*& outPtr);

    virtual int compressTile (
        const char*            inPtr,
        int                    inSize,
        const int*             inSampleCountPerLine,
        IMATH_NAMESPACE::Box2i range,
        const char*&           outPtr);

    virtual int uncompress (
        const char*  inPtr,
        int          inSize,
        const int*   sampleCountPerLine,
        int          minY,
        const char*& outPtr);

    virtual int uncompressTile (
        const char*            inPtr,
        int                    inSize,
        const int*             sampleCountPerLine,
        IMATH_NAMESPACE::Box2i range,
        const char*&           outPtr);

private:
    int compress (
        const char*            inPtr,
        int                    inSize,
        IMATH_NAMESPACE::Box2i range,
        const char*&           outPtr);

    int uncompress (
        const char*            inPtr,
        int                    inSize,
        IMATH_NAMESPACE::Box2i range,
        const char*&           outPtr);

    int                _maxScanLineSize;
    int                _numScanLines;
    unsigned char*     _tmpBuffer;
    char*              _outBuffer;
    const ChannelList& _channels;
    int                _minX;
    int                _maxX;
    int                _maxY;
=======
>>>>>>> 8d52f35c
};

OPENEXR_IMF_INTERNAL_NAMESPACE_HEADER_EXIT

#endif<|MERGE_RESOLUTION|>--- conflicted
+++ resolved
@@ -28,63 +28,6 @@
     Pxr24Compressor& operator= (const Pxr24Compressor& other) = delete;
     Pxr24Compressor (Pxr24Compressor&& other)                 = delete;
     Pxr24Compressor& operator= (Pxr24Compressor&& other)      = delete;
-<<<<<<< HEAD
-
-    virtual int numScanLines () const;
-
-    virtual Format format () const;
-
-    virtual int compress (
-        const char*  inPtr,
-        int          inSize,
-        const int*   inSampleCountPerLine,
-        int          minY,
-        const char*& outPtr);
-
-    virtual int compressTile (
-        const char*            inPtr,
-        int                    inSize,
-        const int*             inSampleCountPerLine,
-        IMATH_NAMESPACE::Box2i range,
-        const char*&           outPtr);
-
-    virtual int uncompress (
-        const char*  inPtr,
-        int          inSize,
-        const int*   sampleCountPerLine,
-        int          minY,
-        const char*& outPtr);
-
-    virtual int uncompressTile (
-        const char*            inPtr,
-        int                    inSize,
-        const int*             sampleCountPerLine,
-        IMATH_NAMESPACE::Box2i range,
-        const char*&           outPtr);
-
-private:
-    int compress (
-        const char*            inPtr,
-        int                    inSize,
-        IMATH_NAMESPACE::Box2i range,
-        const char*&           outPtr);
-
-    int uncompress (
-        const char*            inPtr,
-        int                    inSize,
-        IMATH_NAMESPACE::Box2i range,
-        const char*&           outPtr);
-
-    int                _maxScanLineSize;
-    int                _numScanLines;
-    unsigned char*     _tmpBuffer;
-    char*              _outBuffer;
-    const ChannelList& _channels;
-    int                _minX;
-    int                _maxX;
-    int                _maxY;
-=======
->>>>>>> 8d52f35c
 };
 
 OPENEXR_IMF_INTERNAL_NAMESPACE_HEADER_EXIT
