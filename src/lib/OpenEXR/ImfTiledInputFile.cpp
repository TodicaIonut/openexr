//
// SPDX-License-Identifier: BSD-3-Clause
// Copyright (c) Contributors to the OpenEXR Project.
//

//-----------------------------------------------------------------------------
//
//	class TiledInputFile
//
//-----------------------------------------------------------------------------

#include "ImfTiledInputFile.h"

#include "Iex.h"

#include "IlmThreadPool.h"
#if ILMTHREAD_THREADING_ENABLED
#    include "IlmThreadProcessGroup.h"
#    include <mutex>
#endif

#include "ImfFrameBuffer.h"
#include "ImfInputPartData.h"

// TODO: remove once TiledOutput is converted
#include "ImfTileOffsets.h"
#include "ImfTiledMisc.h"

#include <algorithm>
#include <vector>

OPENEXR_IMF_INTERNAL_NAMESPACE_SOURCE_ENTER

namespace {

struct TileProcess
{
    ~TileProcess ()
    {
        if (!first)
            exr_decoding_destroy (decoder.context, &decoder);
    }

    void run_decode (
        exr_const_context_t ctxt,
        int pn,
        const FrameBuffer *outfb,
        const std::vector<Slice> &filllist);

    void update_pointers (
        const FrameBuffer *outfb,
        int fb_absX, int fb_absY,
        int t_absX, int t_absY);

    void run_fill (
        const FrameBuffer *outfb,
        int fb_absX, int fb_absY,
        int t_absX, int t_absY,
        const std::vector<Slice> &filllist);

    bool                  first = true;
    exr_chunk_info_t      cinfo;
    exr_decode_pipeline_t decoder;

    TileProcess*          next;
};

#if ILMTHREAD_THREADING_ENABLED
using TileProcessGroup = ILMTHREAD_NAMESPACE::ProcessGroup<TileProcess>;
#endif

} // empty namespace

//
// struct TiledInputFile::Data stores things that will be
// needed between calls to readTile()
//

struct TiledInputFile::Data
{
    Data (Context *ctxt, int pN, int nT)
    : _ctxt (ctxt)
    , partNumber (pN)
    , numThreads (nT)
    {}

    void initialize ()
    {
        if (_ctxt->storage (partNumber) != EXR_STORAGE_TILED)
            throw IEX_NAMESPACE::ArgExc ("File part is not a tiled part");

        if (EXR_ERR_SUCCESS != exr_get_tile_descriptor (
                *_ctxt,
                partNumber,
                &tile_x_size,
                &tile_y_size,
                &tile_level_mode,
                &tile_round_mode))
            throw IEX_NAMESPACE::ArgExc ("Unable to query tile descriptor");

        if (EXR_ERR_SUCCESS != exr_get_tile_levels (
                *_ctxt,
                partNumber,
                &num_x_levels,
                &num_y_levels))
            throw IEX_NAMESPACE::ArgExc ("Unable to query number of tile levels");
    }

    void readTiles (int dx1, int dx2, int dy1, int dy2, int lx, int ly);

    Context* _ctxt;
    int partNumber;
    int numThreads;
    Header header;
    bool header_filled = false;

    uint32_t tile_x_size = 0;
    uint32_t tile_y_size = 0;
    exr_tile_level_mode_t tile_level_mode = EXR_TILE_LAST_TYPE;
    exr_tile_round_mode_t tile_round_mode = EXR_TILE_ROUND_LAST_TYPE;

    int32_t num_x_levels = 0;
    int32_t num_y_levels = 0;

    // TODO: remove once we can remove deprecated API
    std::vector<char> _tile_data_scratch;

    FrameBuffer frameBuffer;
    std::vector<Slice> fill_list;

    std::vector<std::string> _failures;

#if ILMTHREAD_THREADING_ENABLED
    std::mutex _mx;

    class TileBufferTask final : public ILMTHREAD_NAMESPACE::Task
    {
    public:
        TileBufferTask (
            ILMTHREAD_NAMESPACE::TaskGroup* group,
            Data*                   ifd,
            TileProcessGroup*       tileg,
            const FrameBuffer*      outfb,
            const exr_chunk_info_t& cinfo)
            : Task (group)
            , _outfb (outfb)
            , _ifd (ifd)
            , _tile (tileg->pop ())
            , _tile_group (tileg)
        {
            _tile->cinfo = cinfo;
        }

        ~TileBufferTask () override
        {
            _tile_group->push (_tile);
        }

        void execute () override;

    private:
        void run_decode ();

        const FrameBuffer* _outfb;
        Data*              _ifd;

        TileProcess*       _tile;
        TileProcessGroup*  _tile_group;
    };
#endif
};

<<<<<<< HEAD
TileBufferTask::TileBufferTask (
    TaskGroup* group, TiledInputFile::Data* ifd, TileBuffer* tileBuffer)
    : Task (group), _ifd (ifd), _tileBuffer (tileBuffer)
{
    // empty
}

TileBufferTask::~TileBufferTask ()
{
    //
    // Signal that the tile buffer is now free
    //

    _tileBuffer->post ();
}

void
TileBufferTask::execute ()
{
    try
    {
        //
        // Calculate information about the tile
        //

        Box2i tileRange = OPENEXR_IMF_INTERNAL_NAMESPACE::dataWindowForTile (
            _ifd->tileDesc,
            _ifd->minX,
            _ifd->maxX,
            _ifd->minY,
            _ifd->maxY,
            _tileBuffer->dx,
            _tileBuffer->dy,
            _tileBuffer->lx,
            _tileBuffer->ly);

        int numPixelsPerScanLine = tileRange.max.x - tileRange.min.x + 1;

        int numPixelsInTile =
            numPixelsPerScanLine * (tileRange.max.y - tileRange.min.y + 1);

        int sizeOfTile = _ifd->bytesPerPixel * numPixelsInTile;

        //
        // Uncompress the data, if necessary
        //

        if (_tileBuffer->compressor && _tileBuffer->dataSize < sizeOfTile)
        {
            _tileBuffer->format = _tileBuffer->compressor->format ();

            int numLines = tileRange.max.y - tileRange.min.y + 1;
            int sampleCountPerLine[numLines];
            for (int i = 0; i < numLines; ++i)
                sampleCountPerLine[i] = numPixelsPerScanLine;

            _tileBuffer->dataSize = _tileBuffer->compressor->uncompressTile (
                _tileBuffer->buffer,
                _tileBuffer->dataSize,
                sampleCountPerLine,
                tileRange,
                _tileBuffer->uncompressedData);
        }
        else
        {
            //
            // If the line is uncompressed, it's in XDR format,
            // regardless of the compressor's output format.
            //

            _tileBuffer->format           = Compressor::XDR;
            _tileBuffer->uncompressedData = _tileBuffer->buffer;
        }

        //
        // Convert the tile of pixel data back from the machine-independent
        // representation, and store the result in the frame buffer.
        //

        const char* readPtr = _tileBuffer->uncompressedData;
        // points to where we
        // read from in the
        // tile block

        //
        // Iterate over the scan lines in the tile.
        //

        for (int y = tileRange.min.y; y <= tileRange.max.y; ++y)
        {
            //
            // Iterate over all image channels.
            //

            for (unsigned int i = 0; i < _ifd->slices.size (); ++i)
            {
                const TInSliceInfo& slice = _ifd->slices[i];

                //
                // These offsets are used to facilitate both
                // absolute and tile-relative pixel coordinates.
                //

                int xOffset = slice.xTileCoords * tileRange.min.x;
                int yOffset = slice.yTileCoords * tileRange.min.y;

                //
                // Fill the frame buffer with pixel data.
                //

                if (slice.skip)
                {
                    //
                    // The file contains data for this channel, but
                    // the frame buffer contains no slice for this channel.
                    //

                    skipChannel (
                        readPtr, slice.typeInFile, numPixelsPerScanLine);
                }
                else
                {
                    //
                    // The frame buffer contains a slice for this channel.
                    //

                    intptr_t base     = reinterpret_cast<intptr_t> (slice.base);
                    char*    writePtr = reinterpret_cast<char*> (
                        base + (y - yOffset) * slice.yStride +
                        (tileRange.min.x - xOffset) * slice.xStride);

                    char* endPtr =
                        writePtr + (numPixelsPerScanLine - 1) * slice.xStride;

                    copyIntoFrameBuffer (
                        readPtr,
                        writePtr,
                        endPtr,
                        slice.xStride,
                        slice.fill,
                        slice.fillValue,
                        _tileBuffer->format,
                        slice.typeInFrameBuffer,
                        slice.typeInFile);
                }
            }
        }
    }
    catch (std::exception& e)
    {
        if (!_tileBuffer->hasException)
        {
            _tileBuffer->exception    = e.what ();
            _tileBuffer->hasException = true;
        }
    }
    catch (...)
    {
        if (!_tileBuffer->hasException)
        {
            _tileBuffer->exception    = "unrecognized exception";
            _tileBuffer->hasException = true;
        }
    }
}

TileBufferTask*
newTileBufferTask (
    TaskGroup*            group,
    InputStreamMutex*     streamData,
    TiledInputFile::Data* ifd,
    int                   number,
    int                   dx,
    int                   dy,
    int                   lx,
    int                   ly)
=======
TiledInputFile::TiledInputFile (
    const char*               filename,
    const ContextInitializer& ctxtinit,
    int                       numThreads)
    : _ctxt (filename, ctxtinit, Context::read_mode_t{})
    , _data (std::make_shared<Data> (&_ctxt, 0, numThreads))
>>>>>>> 8d52f35c
{
    _data->initialize ();
}

TiledInputFile::TiledInputFile (const char fileName[], int numThreads)
    : TiledInputFile (
        fileName,
        ContextInitializer ()
        .silentHeaderParse (true)
        .strictHeaderValidation (false),
        numThreads)
{
}

TiledInputFile::TiledInputFile (
    OPENEXR_IMF_INTERNAL_NAMESPACE::IStream& is, int numThreads)
    : TiledInputFile (
        is.fileName (),
        ContextInitializer ()
        .silentHeaderParse (true)
        .strictHeaderValidation (false)
        .setInputStream (&is),
        numThreads)
{
}

TiledInputFile::TiledInputFile (InputPartData* part)
    : _ctxt (part->context),
      _data (std::make_shared<Data> (&_ctxt, part->partNumber, part->numThreads))
{
    _data->initialize ();
}

const char*
TiledInputFile::fileName () const
{
    return _ctxt.fileName ();
}

const Header&
TiledInputFile::header () const
{
#if ILMTHREAD_THREADING_ENABLED
    std::lock_guard<std::mutex> lock (_data->_mx);
#endif
    if (!_data->header_filled)
    {
        _data->header = _ctxt.header (_data->partNumber);
        _data->header_filled = true;
    }
    return _data->header;
}

int
TiledInputFile::version () const
{
    return _ctxt.version ();
}

void
TiledInputFile::setFrameBuffer (const FrameBuffer& frameBuffer)
{
#if ILMTHREAD_THREADING_ENABLED
    std::lock_guard<std::mutex> lock (_data->_mx);
#endif
    _data->fill_list.clear ();

    for (FrameBuffer::ConstIterator j = frameBuffer.begin ();
         j != frameBuffer.end ();
         ++j)
    {
        const exr_attr_chlist_entry_t* curc = _ctxt.findChannel (
            _data->partNumber, j.name ());

        if (!curc)
        {
            _data->fill_list.push_back (j.slice ());
            continue;
        }

        if (curc->x_sampling != j.slice ().xSampling ||
            curc->y_sampling != j.slice ().ySampling)
            THROW (
                IEX_NAMESPACE::ArgExc,
                "X and/or y subsampling factors "
                "of \""
                    << j.name ()
                    << "\" channel "
                       "of input file \""
                    << fileName ()
                    << "\" are "
                       "not compatible with the frame buffer's "
                       "subsampling factors.");
    }

    _data->frameBuffer = frameBuffer;
}

const FrameBuffer&
TiledInputFile::frameBuffer () const
{
#if ILMTHREAD_THREADING_ENABLED
    std::lock_guard<std::mutex> lock (_data->_mx);
#endif
    return _data->frameBuffer;
}

bool
TiledInputFile::isComplete () const
{
    return _ctxt.chunkTableValid (_data->partNumber);
}

void
TiledInputFile::readTiles (int dx1, int dx2, int dy1, int dy2, int lx, int ly)
{
    //
    // Read a range of tiles from the file into the framebuffer
    //

    try
    {
        if (!isValidLevel (lx, ly))
            THROW (
                IEX_NAMESPACE::ArgExc,
                "Level coordinate "
                "(" << lx
                    << ", " << ly
                    << ") "
                       "is invalid.");

        if (dx1 > dx2) std::swap (dx1, dx2);
        if (dy1 > dy2) std::swap (dy1, dy2);

        _data->readTiles (dx1, dx2, dy1, dy2, lx, ly);
    }
    catch (IEX_NAMESPACE::BaseExc& e)
    {
        REPLACE_EXC (
            e,
            "Error reading pixel data from image "
            "file \""
                << fileName () << "\". " << e.what ());
        throw;
    }
}

void
TiledInputFile::readTiles (int dx1, int dx2, int dy1, int dy2, int l)
{
    readTiles (dx1, dx2, dy1, dy2, l, l);
}

void
TiledInputFile::readTile (int dx, int dy, int lx, int ly)
{
    readTiles (dx, dx, dy, dy, lx, ly);
}

void
TiledInputFile::readTile (int dx, int dy, int l)
{
    readTile (dx, dy, l, l);
}

void
TiledInputFile::rawTileData (
    int&         dx,
    int&         dy,
    int&         lx,
    int&         ly,
    const char*& pixelData,
    int&         pixelDataSize)
{
    exr_chunk_info_t cinfo;
    if (EXR_ERR_SUCCESS == exr_read_tile_chunk_info (
            _ctxt, _data->partNumber, dx, dy, lx, ly, &cinfo))
    {
#if ILMTHREAD_THREADING_ENABLED
        std::lock_guard<std::mutex> lock (_data->_mx);
#endif
        _data->_tile_data_scratch.resize (cinfo.packed_size);
        pixelDataSize = static_cast<int> (cinfo.packed_size);
        if (EXR_ERR_SUCCESS !=
            exr_read_chunk (_ctxt, _data->partNumber, &cinfo,
                            _data->_tile_data_scratch.data ()))
        {
            THROW (
                IEX_NAMESPACE::ArgExc,
                "Error reading pixel data from image "
                "file \""
                    << fileName () << "\". Unable to read raw tile data of "
                    << pixelDataSize << " bytes.");
        }
        pixelData = _data->_tile_data_scratch.data ();
        dx = cinfo.start_x;
        dy = cinfo.start_y;
        lx = cinfo.level_x;
        ly = cinfo.level_y;
    }
    else
    {
        if (!isValidTile (dx, dy, lx, ly))
        {
            THROW (
                IEX_NAMESPACE::ArgExc,
                "Error reading pixel data from image "
                "file \""
                << fileName () << "\". "
                << "Tried to read a tile outside "
                "the image file's data window.");
        }
        else
        {
            THROW (
                IEX_NAMESPACE::ArgExc,
                "Error reading chunk information for tile from image "
                "file \""
                << fileName () << "\". Unable to read raw tile offset information.");
        }
    }
}

unsigned int
TiledInputFile::tileXSize () const
{
    return _data->tile_x_size;
}

unsigned int
TiledInputFile::tileYSize () const
{
    return _data->tile_y_size;
}

LevelMode
TiledInputFile::levelMode () const
{
    return (LevelMode)_data->tile_level_mode;
}

LevelRoundingMode
TiledInputFile::levelRoundingMode () const
{
    return (LevelRoundingMode)_data->tile_round_mode;
}

int
TiledInputFile::numLevels () const
{
    if (levelMode () == RIPMAP_LEVELS)
        THROW (
            IEX_NAMESPACE::LogicExc,
            "Error calling numLevels() on image "
            "file \""
                << fileName ()
                << "\" "
                   "(numLevels() is not defined for files "
                   "with RIPMAP level mode).");

    return _data->num_x_levels;
}

int
TiledInputFile::numXLevels () const
{
    return _data->num_x_levels;
}

int
TiledInputFile::numYLevels () const
{
    return _data->num_y_levels;
}

bool
TiledInputFile::isValidLevel (int lx, int ly) const
{
    if (lx < 0 || ly < 0) return false;

    if (levelMode () == MIPMAP_LEVELS && lx != ly) return false;

    if (lx >= numXLevels () || ly >= numYLevels ()) return false;

    return true;
}

int
TiledInputFile::levelWidth (int lx) const
{
    int32_t levw = 0;
    if (EXR_ERR_SUCCESS != exr_get_level_sizes (
            _ctxt, _data->partNumber, lx, 0, &levw, nullptr))
    {
        THROW (
            IEX_NAMESPACE::ArgExc,
            "Error calling levelWidth() on image "
            "file \""
                << fileName () << "\".");
    }
    return levw;
}

int
TiledInputFile::levelHeight (int ly) const
{
    int32_t levh = 0;
    if (EXR_ERR_SUCCESS != exr_get_level_sizes (
            _ctxt, _data->partNumber, 0, ly, nullptr, &levh))
    {
        THROW (
            IEX_NAMESPACE::ArgExc,
            "Error calling levelWidth() on image "
            "file \""
                << fileName () << "\".");
    }
    return levh;
}

int
TiledInputFile::numXTiles (int lx) const
{
    int32_t countx = 0;
    if (EXR_ERR_SUCCESS != exr_get_tile_counts (
            _ctxt, _data->partNumber, lx, 0, &countx, nullptr))
    {
        THROW (
            IEX_NAMESPACE::ArgExc,
            "Error calling numXTiles() on image "
            "file \""
                << fileName () << "\".");
    }
    return countx;
}

int
TiledInputFile::numYTiles (int ly) const
{
    int32_t county = 0;
    if (EXR_ERR_SUCCESS != exr_get_tile_counts (
            _ctxt, _data->partNumber, 0, ly, nullptr, &county))
    {
        THROW (
            IEX_NAMESPACE::ArgExc,
            "Error calling numYTiles() on image "
            "file \""
                << fileName () << "\".");
    }
    return county;
}

IMATH_NAMESPACE::Box2i
TiledInputFile::dataWindowForLevel (int l) const
{
    return dataWindowForLevel (l, l);
}

IMATH_NAMESPACE::Box2i
TiledInputFile::dataWindowForLevel (int lx, int ly) const
{
    int32_t levw = 0, levh = 0;
    if (EXR_ERR_SUCCESS != exr_get_level_sizes (
            _ctxt, _data->partNumber, lx, ly, &levw, &levh))
    {
        THROW (
            IEX_NAMESPACE::ArgExc,
            "Error calling dataWindowForLevel() on image "
            "file \""
                << fileName () << "\".");
    }
    exr_attr_box2i_t dw = _ctxt.dataWindow (_data->partNumber);
    return IMATH_NAMESPACE::Box2i (
        IMATH_NAMESPACE::V2i (dw.min.x, dw.min.y),
        IMATH_NAMESPACE::V2i (dw.min.x + levw - 1, dw.min.y + levh - 1));
}

IMATH_NAMESPACE::Box2i
TiledInputFile::dataWindowForTile (int dx, int dy, int l) const
{
    return dataWindowForTile (dx, dy, l, l);
}

IMATH_NAMESPACE::Box2i
TiledInputFile::dataWindowForTile (int dx, int dy, int lx, int ly) const
{
    try
    {
        if (!isValidTile (dx, dy, lx, ly))
            throw IEX_NAMESPACE::ArgExc ("Arguments not in valid range.");

        //exr_attr_box2i_t dw = _ctxt.dataWindow (_data->partNumber);
        auto dw = dataWindowForLevel (lx, ly);

        int32_t tileSizeX, tileSizeY;
        if (EXR_ERR_SUCCESS !=
            exr_get_tile_sizes (_ctxt, _data->partNumber, lx, ly, &tileSizeX, &tileSizeY))
          throw IEX_NAMESPACE::ArgExc ("Unable to query the data window.");

        dw.min.x += dx * tileSizeX;
        dw.min.y += dy * tileSizeY;
        int limX = dw.min.x + tileSizeX - 1;
        int limY = dw.min.y + tileSizeY - 1;
        limX = std::min (limX, dw.max.x);
        limY = std::min (limY, dw.max.y);

        return IMATH_NAMESPACE::Box2i (
            IMATH_NAMESPACE::V2i (dw.min.x, dw.min.y),
            IMATH_NAMESPACE::V2i (limX, limY));
    }
    catch (IEX_NAMESPACE::BaseExc& e)
    {
        REPLACE_EXC (
            e,
            "Error calling dataWindowForTile() on image "
            "file \""
                << fileName () << "\". " << e.what ());
        throw;
    }
}

bool
TiledInputFile::isValidTile (int dx, int dy, int lx, int ly) const
{
    int32_t countx = 0, county = 0;
    if (EXR_ERR_SUCCESS == exr_get_tile_counts (
            _ctxt, _data->partNumber, lx, ly, &countx, &county))
    {
        // get tile counts will check lx, ly for us
        return ((dx < countx && dx >= 0) &&
                (dy < county && dy >= 0));
    }
    return false;
}

namespace
{
struct tilepos
{
    uint64_t filePos;
    int      dx;
    int      dy;
    int      lx;
    int      ly;
    bool     operator< (const tilepos& other) const
    {
        return filePos < other.filePos;
    }
};
} // namespace

void
TiledInputFile::tileOrder (int dx[], int dy[], int lx[], int ly[]) const
{
    // TODO: remove once TiledOutputFile copy is converted
    switch (_ctxt.lineOrder (_data->partNumber))
    {
        case EXR_LINEORDER_RANDOM_Y:
            // calc below outside the nest
            break;

        case EXR_LINEORDER_DECREASING_Y:
        {
            dx[0] = 0;
            dy[0] = numYTiles (0) - 1;
            lx[0] = 0;
            ly[0] = 0;
            return;
        }
        case EXR_LINEORDER_INCREASING_Y:
            dx[0] = 0;
            dy[0] = 0;
            lx[0] = 0;
            ly[0] = 0;
            return;

        case EXR_LINEORDER_LAST_TYPE: /* invalid but should never be here */
        default:
            throw IEX_NAMESPACE::ArgExc ("Unknown LineOrder.");
    }

    size_t numAllTiles = 0;
    int numX = numXLevels ();
    int numY = numYLevels ();

    switch (levelMode ())
    {
        case ONE_LEVEL:
        case MIPMAP_LEVELS:
            for (int i_l = 0; i_l < numY; ++i_l)
                numAllTiles += size_t (numXTiles (i_l)) * size_t (numYTiles (i_l));
            break;

        case RIPMAP_LEVELS:
            for (int i_ly = 0; i_ly < numY; ++i_ly)
                for (int i_lx = 0; i_lx < numX; ++i_lx)
                    numAllTiles += size_t (numXTiles (i_lx)) * size_t (numYTiles (i_ly));
            break;

        default:
            throw IEX_NAMESPACE::ArgExc ("Unknown LevelMode format.");
    }

    std::vector<tilepos> table;

    table.resize (numAllTiles);
    size_t tIdx = 0;
    switch (levelMode ())
    {
        case ONE_LEVEL:
        case MIPMAP_LEVELS:
            for (int i_l = 0; i_l < numY; ++i_l)
            {
                int nY = numYTiles (i_l);
                int nX = numXTiles (i_l);

                for ( int y = 0; y < nY; ++y )
                    for ( int x = 0; x < nX; ++x )
                    {
                        exr_chunk_info_t cinfo;
                        if (EXR_ERR_SUCCESS == exr_read_tile_chunk_info (
                                _ctxt, _data->partNumber, x, y, i_l, i_l, &cinfo))
                        {
                            tilepos &tp = table[tIdx++];
                            tp.filePos = cinfo.data_offset;
                            tp.dx = x;
                            tp.dy = y;
                            tp.lx = i_l;
                            tp.ly = i_l;
                        }
                        else
                        {
                            throw IEX_NAMESPACE::ArgExc ("Unable to get tile offset.");
                        }
                    }
            }
            break;

        case RIPMAP_LEVELS:
            for (int i_ly = 0; i_ly < numY; ++i_ly)
            {
                int nY = numYTiles (i_ly);
                for (int i_lx = 0; i_lx < numX; ++i_lx)
                {
                    int nX = numXTiles (i_lx);
                    for ( int y = 0; y < nY; ++y )
                        for ( int x = 0; x < nX; ++x )
                        {
                            exr_chunk_info_t cinfo;
                            if (EXR_ERR_SUCCESS == exr_read_tile_chunk_info (
                                    _ctxt, _data->partNumber, x, y, i_lx, i_ly, &cinfo))
                            {
                                tilepos &tp = table[tIdx++];
                                tp.filePos = cinfo.data_offset;
                                tp.dx = x;
                                tp.dy = y;
                                tp.lx = i_lx;
                                tp.ly = i_ly;
                            }
                            else
                            {
                                throw IEX_NAMESPACE::ArgExc ("Unable to get tile offset.");
                            }
                        }
                }
            }
            break;

        default: throw IEX_NAMESPACE::ArgExc ("Unknown LevelMode format.");
    }

    std::sort (table.begin(), table.end ());

    for (size_t i = 0; i < numAllTiles; ++i)
    {
        const auto& tp = table[i];
        dx[i] = tp.dx;
        dy[i] = tp.dy;
        lx[i] = tp.lx;
        ly[i] = tp.ly;
    }
}

void TiledInputFile::Data::readTiles (int dx1, int dx2, int dy1, int dy2, int lx, int ly)
{
    int nTiles = dx2 - dx1 + 1;
    nTiles *= dy2 - dy1 + 1;

    exr_chunk_info_t      cinfo;
#if ILMTHREAD_THREADING_ENABLED
    if (nTiles > 1 && numThreads > 1)
    {
        // we need the lifetime of this to last longer than the
        // lifetime of the task group below such that we don't get use
        // after free type error, so use scope rules to accomplish
        // this
        TileProcessGroup tpg (numThreads);

        {
            ILMTHREAD_NAMESPACE::TaskGroup tg;

            for (int ty = dy1; ty <= dy2; ++ty)
            {
                for (int tx = dx1; tx <= dx2; ++tx)
                {
                    exr_result_t rv = exr_read_tile_chunk_info (
                        *_ctxt, partNumber, tx, ty, lx, ly, &cinfo);
                    if (EXR_ERR_INCOMPLETE_CHUNK_TABLE == rv)
                    {
                        THROW (
                            IEX_NAMESPACE::InputExc,
                            "Tile (" << tx << ", " << ty << ", " << lx << ", " << ly
                            << ") is missing.");
                    }
                    else if (EXR_ERR_SUCCESS != rv)
                        throw IEX_NAMESPACE::InputExc ("Unable to query tile information");

                    ILMTHREAD_NAMESPACE::ThreadPool::addGlobalTask (
                        new TileBufferTask (&tg, this, &tpg, &frameBuffer, cinfo) );
                }
            }
        }

        tpg.throw_on_failure ();
    }
    else
#endif
    {
        TileProcess tp;

        for (int ty = dy1; ty <= dy2; ++ty)
        {
            for (int tx = dx1; tx <= dx2; ++tx)
            {
                exr_result_t rv = exr_read_tile_chunk_info (
                    *_ctxt, partNumber, tx, ty, lx, ly, &cinfo);
                if (EXR_ERR_INCOMPLETE_CHUNK_TABLE == rv)
                {
                    THROW (
                        IEX_NAMESPACE::InputExc,
                        "Tile (" << tx << ", " << ty << ", " << lx << ", " << ly
                        << ") is missing.");
                }
                else if (EXR_ERR_SUCCESS != rv)
                    throw IEX_NAMESPACE::InputExc ("Unable to query tile information");

                tp.cinfo = cinfo;
                tp.run_decode (
                    *_ctxt,
                    partNumber,
                    &frameBuffer,
                    fill_list);
            }
        }
    }
}

////////////////////////////////////////

#if ILMTHREAD_THREADING_ENABLED
void TiledInputFile::Data::TileBufferTask::execute ()
{
    try
    {
        _tile->run_decode (
            *(_ifd->_ctxt),
            _ifd->partNumber,
            _outfb,
            _ifd->fill_list);
    }
    catch (std::exception &e)
    {
        _tile_group->record_failure (e.what ());
    }
    catch (...)
    {
        _tile_group->record_failure ("Unknown exception");
    }
}
#endif

////////////////////////////////////////

void TileProcess::run_decode (
    exr_const_context_t ctxt,
    int pn,
    const FrameBuffer *outfb,
    const std::vector<Slice> &filllist)
{
    int absX, absY, tileX, tileY;
    exr_attr_box2i_t dw;

    // stash the flag off to make sure to clean up in the event
    // of an exception by changing the flag after init...
    bool isfirst = first;
    if (first)
    {
        if (EXR_ERR_SUCCESS !=
            exr_decoding_initialize (ctxt, pn, &cinfo, &decoder))
        {
            throw IEX_NAMESPACE::IoExc ("Unable to initialize decode pipeline");
        }

        first = false;
    }
    else
    {
        if (EXR_ERR_SUCCESS !=
            exr_decoding_update (ctxt, pn, &cinfo, &decoder))
        {
            throw IEX_NAMESPACE::IoExc ("Unable to update decode pipeline");
        }
    }

    if (EXR_ERR_SUCCESS != exr_get_data_window (ctxt, pn, &dw))
        throw IEX_NAMESPACE::ArgExc ("Unable to query the data window.");

    if (EXR_ERR_SUCCESS != exr_get_tile_sizes (
            ctxt, pn, cinfo.level_x, cinfo.level_y, &tileX, &tileY))
        throw IEX_NAMESPACE::ArgExc ("Unable to query the data window.");

    absX = dw.min.x + tileX * cinfo.start_x;
    absY = dw.min.y + tileY * cinfo.start_y;

    update_pointers (outfb, dw.min.x, dw.min.y, absX, absY);

    if (isfirst)
    {
        if (EXR_ERR_SUCCESS !=
            exr_decoding_choose_default_routines (ctxt, pn, &decoder))
        {
            throw IEX_NAMESPACE::IoExc ("Unable to choose decoder routines");
        }
    }

    if (EXR_ERR_SUCCESS != exr_decoding_run (ctxt, pn, &decoder))
        throw IEX_NAMESPACE::IoExc ("Unable to run decoder");

    run_fill (outfb, dw.min.x, dw.min.y, absX, absY, filllist);
}

////////////////////////////////////////

void TileProcess::update_pointers (const FrameBuffer *outfb, int fb_absX, int fb_absY, int t_absX, int t_absY)
{
    decoder.user_line_begin_skip = 0;
    decoder.user_line_end_ignore = 0;

    for (int c = 0; c < decoder.channel_count; ++c)
    {
        exr_coding_channel_info_t& curchan = decoder.channels[c];
        uint8_t*                   ptr;
        const Slice*               fbslice;

        fbslice = outfb->findSlice (curchan.channel_name);

        if (curchan.height == 0 || !fbslice)
        {
            curchan.decode_to_ptr     = NULL;
            curchan.user_pixel_stride = 0;
            curchan.user_line_stride  = 0;
            continue;
        }

        if (fbslice->xSampling != 1 || fbslice->ySampling != 1)
            throw IEX_NAMESPACE::ArgExc ("Tiled data should not have subsampling.");

        int xOffset = fbslice->xTileCoords ? 0 : t_absX;
        int yOffset = fbslice->yTileCoords ? 0 : t_absY;

        curchan.user_bytes_per_element = (fbslice->type == HALF) ? 2 : 4;
        curchan.user_data_type         = (exr_pixel_type_t)fbslice->type;
        curchan.user_pixel_stride      = fbslice->xStride;
        curchan.user_line_stride       = fbslice->yStride;

        ptr  = reinterpret_cast<uint8_t*> (fbslice->base);
        ptr += int64_t (xOffset) * int64_t (fbslice->xStride);
        ptr += int64_t (yOffset) * int64_t (fbslice->yStride);

        curchan.decode_to_ptr = ptr;
    }
}

////////////////////////////////////////

void TileProcess::run_fill (
    const FrameBuffer *outfb, int fb_absX, int fb_absY, int t_absX, int t_absY,
    const std::vector<Slice> &filllist)
{
    for (auto& s: filllist)
    {
        uint8_t* ptr;

        if (s.xSampling != 1 || s.ySampling != 1)
            throw IEX_NAMESPACE::ArgExc ("Tiled data should not have subsampling.");

        int xOffset = s.xTileCoords ? 0 : t_absX;
        int yOffset = s.yTileCoords ? 0 : t_absY;

        ptr  = reinterpret_cast<uint8_t*> (s.base);
        ptr += int64_t (xOffset) * int64_t (s.xStride);
        ptr += int64_t (yOffset) * int64_t (s.yStride);

        // TODO: update ImfMisc, lift fill type / value
        for ( int start = 0; start < cinfo.height; ++start )
        {
            if (start % s.ySampling) continue;

            uint8_t* outptr = ptr;
            for ( int sx = 0; sx < cinfo.width; ++sx )
            {
                if (sx % s.xSampling) continue;

                switch (s.type)
                {
                    case OPENEXR_IMF_INTERNAL_NAMESPACE::UINT:
                    {
                        unsigned int fillVal = (unsigned int) (s.fillValue);
                        *(unsigned int*)outptr = fillVal;
                        break;
                    }

                    case OPENEXR_IMF_INTERNAL_NAMESPACE::HALF:
                    {
                        half fillVal = half (s.fillValue);
                        *(half*)outptr = fillVal;
                        break;
                    }

                    case OPENEXR_IMF_INTERNAL_NAMESPACE::FLOAT:
                    {
                        float fillVal = float (s.fillValue);
                        *(float*)outptr = fillVal;
                        break;
                    }
                    default:
                        throw IEX_NAMESPACE::ArgExc ("Unknown pixel data type.");
                }
                outptr += s.xStride;
            }

            ptr += s.yStride;
        }
    }
}

OPENEXR_IMF_INTERNAL_NAMESPACE_SOURCE_EXIT<|MERGE_RESOLUTION|>--- conflicted
+++ resolved
@@ -170,191 +170,12 @@
 #endif
 };
 
-<<<<<<< HEAD
-TileBufferTask::TileBufferTask (
-    TaskGroup* group, TiledInputFile::Data* ifd, TileBuffer* tileBuffer)
-    : Task (group), _ifd (ifd), _tileBuffer (tileBuffer)
-{
-    // empty
-}
-
-TileBufferTask::~TileBufferTask ()
-{
-    //
-    // Signal that the tile buffer is now free
-    //
-
-    _tileBuffer->post ();
-}
-
-void
-TileBufferTask::execute ()
-{
-    try
-    {
-        //
-        // Calculate information about the tile
-        //
-
-        Box2i tileRange = OPENEXR_IMF_INTERNAL_NAMESPACE::dataWindowForTile (
-            _ifd->tileDesc,
-            _ifd->minX,
-            _ifd->maxX,
-            _ifd->minY,
-            _ifd->maxY,
-            _tileBuffer->dx,
-            _tileBuffer->dy,
-            _tileBuffer->lx,
-            _tileBuffer->ly);
-
-        int numPixelsPerScanLine = tileRange.max.x - tileRange.min.x + 1;
-
-        int numPixelsInTile =
-            numPixelsPerScanLine * (tileRange.max.y - tileRange.min.y + 1);
-
-        int sizeOfTile = _ifd->bytesPerPixel * numPixelsInTile;
-
-        //
-        // Uncompress the data, if necessary
-        //
-
-        if (_tileBuffer->compressor && _tileBuffer->dataSize < sizeOfTile)
-        {
-            _tileBuffer->format = _tileBuffer->compressor->format ();
-
-            int numLines = tileRange.max.y - tileRange.min.y + 1;
-            int sampleCountPerLine[numLines];
-            for (int i = 0; i < numLines; ++i)
-                sampleCountPerLine[i] = numPixelsPerScanLine;
-
-            _tileBuffer->dataSize = _tileBuffer->compressor->uncompressTile (
-                _tileBuffer->buffer,
-                _tileBuffer->dataSize,
-                sampleCountPerLine,
-                tileRange,
-                _tileBuffer->uncompressedData);
-        }
-        else
-        {
-            //
-            // If the line is uncompressed, it's in XDR format,
-            // regardless of the compressor's output format.
-            //
-
-            _tileBuffer->format           = Compressor::XDR;
-            _tileBuffer->uncompressedData = _tileBuffer->buffer;
-        }
-
-        //
-        // Convert the tile of pixel data back from the machine-independent
-        // representation, and store the result in the frame buffer.
-        //
-
-        const char* readPtr = _tileBuffer->uncompressedData;
-        // points to where we
-        // read from in the
-        // tile block
-
-        //
-        // Iterate over the scan lines in the tile.
-        //
-
-        for (int y = tileRange.min.y; y <= tileRange.max.y; ++y)
-        {
-            //
-            // Iterate over all image channels.
-            //
-
-            for (unsigned int i = 0; i < _ifd->slices.size (); ++i)
-            {
-                const TInSliceInfo& slice = _ifd->slices[i];
-
-                //
-                // These offsets are used to facilitate both
-                // absolute and tile-relative pixel coordinates.
-                //
-
-                int xOffset = slice.xTileCoords * tileRange.min.x;
-                int yOffset = slice.yTileCoords * tileRange.min.y;
-
-                //
-                // Fill the frame buffer with pixel data.
-                //
-
-                if (slice.skip)
-                {
-                    //
-                    // The file contains data for this channel, but
-                    // the frame buffer contains no slice for this channel.
-                    //
-
-                    skipChannel (
-                        readPtr, slice.typeInFile, numPixelsPerScanLine);
-                }
-                else
-                {
-                    //
-                    // The frame buffer contains a slice for this channel.
-                    //
-
-                    intptr_t base     = reinterpret_cast<intptr_t> (slice.base);
-                    char*    writePtr = reinterpret_cast<char*> (
-                        base + (y - yOffset) * slice.yStride +
-                        (tileRange.min.x - xOffset) * slice.xStride);
-
-                    char* endPtr =
-                        writePtr + (numPixelsPerScanLine - 1) * slice.xStride;
-
-                    copyIntoFrameBuffer (
-                        readPtr,
-                        writePtr,
-                        endPtr,
-                        slice.xStride,
-                        slice.fill,
-                        slice.fillValue,
-                        _tileBuffer->format,
-                        slice.typeInFrameBuffer,
-                        slice.typeInFile);
-                }
-            }
-        }
-    }
-    catch (std::exception& e)
-    {
-        if (!_tileBuffer->hasException)
-        {
-            _tileBuffer->exception    = e.what ();
-            _tileBuffer->hasException = true;
-        }
-    }
-    catch (...)
-    {
-        if (!_tileBuffer->hasException)
-        {
-            _tileBuffer->exception    = "unrecognized exception";
-            _tileBuffer->hasException = true;
-        }
-    }
-}
-
-TileBufferTask*
-newTileBufferTask (
-    TaskGroup*            group,
-    InputStreamMutex*     streamData,
-    TiledInputFile::Data* ifd,
-    int                   number,
-    int                   dx,
-    int                   dy,
-    int                   lx,
-    int                   ly)
-=======
 TiledInputFile::TiledInputFile (
     const char*               filename,
     const ContextInitializer& ctxtinit,
     int                       numThreads)
     : _ctxt (filename, ctxtinit, Context::read_mode_t{})
     , _data (std::make_shared<Data> (&_ctxt, 0, numThreads))
->>>>>>> 8d52f35c
 {
     _data->initialize ();
 }
