//
// SPDX-License-Identifier: BSD-3-Clause
// Copyright (c) Contributors to the OpenEXR Project.
//

//-----------------------------------------------------------------------------
//
//	class Header
//
//-----------------------------------------------------------------------------

#include "Iex.h"
#include <IlmThreadConfig.h>
#include <ImfBoxAttribute.h>
#include <ImfChannelListAttribute.h>
#include <ImfChromaticitiesAttribute.h>
#include <ImfCompressionAttribute.h>
#include <ImfCompressor.h>
#include <ImfDeepImageStateAttribute.h>
#include <ImfDoubleAttribute.h>
#include <ImfDwaCompressor.h>
#include <ImfEnvmapAttribute.h>
#include <ImfFloatAttribute.h>
#include <ImfFloatVectorAttribute.h>
#include <ImfHeader.h>
#include <ImfIDManifestAttribute.h>
#include <ImfIntAttribute.h>
#include <ImfKeyCodeAttribute.h>
#include <ImfLineOrderAttribute.h>
#include <ImfMatrixAttribute.h>
#include <ImfMisc.h>
#include <ImfOpaqueAttribute.h>
#include <ImfPartType.h>
#include <ImfPreviewImageAttribute.h>
#include <ImfRationalAttribute.h>
#include <ImfStdIO.h>
#include <ImfStringAttribute.h>
#include <ImfStringVectorAttribute.h>
#include <ImfTileDescriptionAttribute.h>
#include <ImfTimeCodeAttribute.h>
#include <ImfVecAttribute.h>
#include <ImfVersion.h>
#include <atomic>
#include <cmath>
#include <sstream>
#include <stdlib.h>
#include <time.h>
#include <openexr_base.h>

#include "ImfNamespace.h"
#include "ImfTiledMisc.h"

#if ILMTHREAD_THREADING_ENABLED
#    include <mutex>
#endif

OPENEXR_IMF_INTERNAL_NAMESPACE_SOURCE_ENTER

using namespace std;
using IMATH_NAMESPACE::Box2i;
using IMATH_NAMESPACE::V2f;
using IMATH_NAMESPACE::V2i;

namespace
{

struct CompressionRecord
{
    CompressionRecord ()
    {
<<<<<<< HEAD
        exr_get_default_zip_compression_level(&zip_level);
        exr_get_default_dwa_compression_quality(&dwa_level);
        exr_get_default_zstd_compression_level(&zstd_level);
=======
        exr_get_default_zip_compression_level (&zip_level);
        exr_get_default_dwa_compression_quality (&dwa_level);
>>>>>>> 509a227b
    }
    int   zip_level;
    float dwa_level;
    int   zstd_level;
};
// NB: This is extra complicated than one would normally write to
// handle scenario that seems to happen on MacOS/Windows (probably
// linux too, but unobserved) with a static library, where a
// (static/global) Header is being destroyed after the shutdown of
// this translation unit happens, causing use after destroy.
//
// but if we just use the once_flag / call_once mechanism, windows
// then starts crashing on exit in a different way.

struct CompressionStash;
// assignments to here happen in static singleton ctor which is
// guaranteed construction safe.
//
// we could potentially solve with using an atomic shared ptr instead
// of needing the ctor/dtor and getstash thing, but gcc 4.8 does not
// include proper support for those.
static std::atomic<CompressionStash*> s_stash{nullptr};

struct CompressionStash
{
    CompressionStash () { s_stash.store (this); }
    ~CompressionStash ()
    {
        // technically not safe in that if there are multiple threads
        // running at object destruction time, another thread may have
        // retrieved the pointer, but not yet entered the mutex, but
        // then we run, destroying the mutex, and then they crash
        // against a destroyed mutex. But this code only happens at
        // static object destruction time, and only has
        // non-deterministic behavior when compiled statically.
        // so. this is about all we can do to add this feature without
        // changing the abi other than say don't have static/global
        // Header objects?
        s_stash.store (nullptr);
#if ILMTHREAD_THREADING_ENABLED
        // let's explicitly grab the lock and clear the map in case
        // there is someone waiting on a lock concurrently at static
        // destruction time, just to be pedantic
        _mutex.lock ();
        _store.clear ();
        _mutex.unlock ();
#endif
    }
#if ILMTHREAD_THREADING_ENABLED
    std::mutex _mutex;
#endif
    std::map<const void*, CompressionRecord> _store;
};

static CompressionStash*
getStash ()
{
    static CompressionStash stash_impl;
    return s_stash.load ();
}

static void
clearCompressionRecord (Header* hdr)
{
    CompressionStash* s = getStash ();
    if (s)
    {
#if ILMTHREAD_THREADING_ENABLED
        std::lock_guard<std::mutex> lk (s->_mutex);
#endif
        auto i = s->_store.find (hdr);
        if (i != s->_store.end ()) s->_store.erase (i);
    }
}

static CompressionRecord
retrieveCompressionRecord (const Header* hdr)
{
    CompressionRecord retval;

    CompressionStash* s = getStash ();
    if (s)
    {
#if ILMTHREAD_THREADING_ENABLED
        std::lock_guard<std::mutex> lk (s->_mutex);
#endif
        auto i = s->_store.find (hdr);
        if (i != s->_store.end ()) retval = i->second;
    }
    return retval;
}

static CompressionRecord&
retrieveCompressionRecord (Header* hdr)
{
    CompressionStash* s = getStash ();
    if (s)
    {
#if ILMTHREAD_THREADING_ENABLED
        std::lock_guard<std::mutex> lk (s->_mutex);
#endif
        return s->_store[hdr];
    }
    // this will only happen at app shutdown, so it'd be an invalid
    // store anyway, but just return something to avoid a crash
    static CompressionRecord defrec;
    return defrec;
}

static void
copyCompressionRecord (Header* dst, const Header* src)
{
    CompressionStash* s = getStash ();
    if (s)
    {
#if ILMTHREAD_THREADING_ENABLED
        std::lock_guard<std::mutex> lk (s->_mutex);
#endif
        auto i = s->_store.find (src);
        if (i != s->_store.end ()) { s->_store[dst] = i->second; }
        else
        {
            i = s->_store.find (dst);
            if (i != s->_store.end ()) s->_store.erase (i);
        }
    }
};

int maxImageWidth  = 0;
int maxImageHeight = 0;
int maxTileWidth   = 0;
int maxTileHeight  = 0;

void
initialize (
    Header&      header,
    const Box2i& displayWindow,
    const Box2i& dataWindow,
    float        pixelAspectRatio,
    const V2f&   screenWindowCenter,
    float        screenWindowWidth,
    LineOrder    lineOrder,
    Compression  compression)
{
    header.insert ("displayWindow", Box2iAttribute (displayWindow));
    header.insert ("dataWindow", Box2iAttribute (dataWindow));
    if (!std::isnormal (pixelAspectRatio) || pixelAspectRatio < 0.f)
        THROW (IEX_NAMESPACE::ArgExc, "Invalid pixel aspect ratio");
    header.insert ("pixelAspectRatio", FloatAttribute (pixelAspectRatio));
    header.insert ("screenWindowCenter", V2fAttribute (screenWindowCenter));
    header.insert ("screenWindowWidth", FloatAttribute (screenWindowWidth));
    header.insert ("lineOrder", LineOrderAttribute (lineOrder));
    header.insert ("compression", CompressionAttribute (compression));
    header.insert ("channels", ChannelListAttribute ());
}

template <size_t N>
void
checkIsNullTerminated (const char (&str)[N], const char* what)
{
    for (size_t i = 0; i < N; ++i)
    {
        if (str[i] == '\0') return;
    }
    std::stringstream s;
    s << "Invalid " << what << ": it is more than " << (N - 1)
      << " characters long.";
    throw IEX_NAMESPACE::InputExc (s);
}

void
sanityCheckDisplayWindow (int width, int height)
{
    //
    // Ensure a valid displayWindow.  All values for which width-1 < 0
    // are invalid, but in particular, note that if width=-INT_MAX,
    // width-1 will overflow.
    //

    if (width < 1 || height < 1)
        throw IEX_NAMESPACE::ArgExc ("Invalid display window in image header.");
}

} // namespace

void
setDefaultZipCompressionLevel (int level)
{
    exr_set_default_zip_compression_level (level);
}

void
setDefaultDwaCompressionLevel (float level)
{
    exr_set_default_dwa_compression_quality (level);
}

Header::Header (
    int         width,
    int         height,
    float       pixelAspectRatio,
    const V2f&  screenWindowCenter,
    float       screenWindowWidth,
    LineOrder   lineOrder,
    Compression compression)
    : _map (), _readsNothing (false)
{
    sanityCheckDisplayWindow (width, height);

    staticInitialize ();

    Box2i displayWindow (V2i (0, 0), V2i (width - 1, height - 1));

    initialize (
        *this,
        displayWindow,
        displayWindow,
        pixelAspectRatio,
        screenWindowCenter,
        screenWindowWidth,
        lineOrder,
        compression);
}

Header::Header (
    int          width,
    int          height,
    const Box2i& dataWindow,
    float        pixelAspectRatio,
    const V2f&   screenWindowCenter,
    float        screenWindowWidth,
    LineOrder    lineOrder,
    Compression  compression)
    : _map (), _readsNothing (false)
{
    sanityCheckDisplayWindow (width, height);

    staticInitialize ();

    Box2i displayWindow (V2i (0, 0), V2i (width - 1, height - 1));

    initialize (
        *this,
        displayWindow,
        dataWindow,
        pixelAspectRatio,
        screenWindowCenter,
        screenWindowWidth,
        lineOrder,
        compression);
}

Header::Header (
    const Box2i& displayWindow,
    const Box2i& dataWindow,
    float        pixelAspectRatio,
    const V2f&   screenWindowCenter,
    float        screenWindowWidth,
    LineOrder    lineOrder,
    Compression  compression)
    : _map (), _readsNothing (false)
{
    staticInitialize ();

    initialize (
        *this,
        displayWindow,
        dataWindow,
        pixelAspectRatio,
        screenWindowCenter,
        screenWindowWidth,
        lineOrder,
        compression);
}

Header::Header (const Header& other)
    : _map (), _readsNothing (other._readsNothing)
{
    for (AttributeMap::const_iterator i = other._map.begin ();
         i != other._map.end ();
         ++i)
    {
        insert (*i->first, *i->second);
    }
    copyCompressionRecord (this, &other);
}

Header::Header (Header&& other)
    : _map (std::move (other._map)), _readsNothing (other._readsNothing)
{
    copyCompressionRecord (this, &other);
}

Header::~Header ()
{
    for (AttributeMap::iterator i = _map.begin (); i != _map.end (); ++i)
    {
        delete i->second;
    }
    clearCompressionRecord (this);
}

Header&
Header::operator= (const Header& other)
{
    if (this != &other)
    {
        for (AttributeMap::iterator i = _map.begin (); i != _map.end (); ++i)
        {
            delete i->second;
        }

        _map.clear ();

        for (AttributeMap::const_iterator i = other._map.begin ();
             i != other._map.end ();
             ++i)
        {
            insert (*i->first, *i->second);
        }
        copyCompressionRecord (this, &other);
        _readsNothing = other._readsNothing;
    }

    return *this;
}

Header&
Header::operator= (Header&& other)
{
    if (this != &other)
    {
        std::swap (_map, other._map);
        // don't have to move or anything as it's pod types
        copyCompressionRecord (this, &other);
        _readsNothing = other._readsNothing;
    }

    return *this;
}

void
Header::erase (const char name[])
{
    if (name[0] == 0)
        THROW (
            IEX_NAMESPACE::ArgExc,
            "Image attribute name cannot be an empty string.");

    AttributeMap::iterator i = _map.find (name);
    if (i != _map.end ())
    {
        delete i->second;
        _map.erase (i);
    }
}

void
Header::erase (const string& name)
{
    erase (name.c_str ());
}

void
Header::insert (const char name[], const Attribute& attribute)
{
    if (name[0] == 0)
        THROW (
            IEX_NAMESPACE::ArgExc,
            "Image attribute name cannot be an empty string.");

    AttributeMap::iterator i = _map.find (name);
    if (!strcmp (name, "dwaCompressionLevel") &&
        !strcmp (attribute.typeName (), "float"))
    {
        const TypedAttribute<float>& dwaattr =
            dynamic_cast<const TypedAttribute<float>&> (attribute);
        dwaCompressionLevel () = dwaattr.value ();
    }

    if (i == _map.end ())
    {
        Attribute* tmp = attribute.copy ();

        try
        {
            _map[name] = tmp;
        }
        catch (...)
        {
            delete tmp;
            throw;
        }
    }
    else
    {
        if (strcmp (i->second->typeName (), attribute.typeName ()))
            THROW (
                IEX_NAMESPACE::TypeExc,
                "Cannot assign a value of "
                "type \""
                    << attribute.typeName ()
                    << "\" "
                       "to image attribute \""
                    << name
                    << "\" of "
                       "type \""
                    << i->second->typeName () << "\".");

        Attribute* tmp = attribute.copy ();
        delete i->second;
        i->second = tmp;
    }
}

void
Header::insert (const string& name, const Attribute& attribute)
{
    insert (name.c_str (), attribute);
}

Attribute&
Header::operator[] (const char name[])
{
    AttributeMap::iterator i = _map.find (name);

    if (i == _map.end ())
        THROW (
            IEX_NAMESPACE::ArgExc,
            "Cannot find image attribute \"" << name << "\".");

    return *i->second;
}

const Attribute&
Header::operator[] (const char name[]) const
{
    AttributeMap::const_iterator i = _map.find (name);

    if (i == _map.end ())
        THROW (
            IEX_NAMESPACE::ArgExc,
            "Cannot find image attribute \"" << name << "\".");

    return *i->second;
}

Attribute&
Header::operator[] (const string& name)
{
    return this->operator[] (name.c_str ());
}

const Attribute&
Header::operator[] (const string& name) const
{
    return this->operator[] (name.c_str ());
}

Header::Iterator
Header::begin ()
{
    return _map.begin ();
}

Header::ConstIterator
Header::begin () const
{
    return _map.begin ();
}

Header::Iterator
Header::end ()
{
    return _map.end ();
}

Header::ConstIterator
Header::end () const
{
    return _map.end ();
}

Header::Iterator
Header::find (const char name[])
{
    return _map.find (name);
}

Header::ConstIterator
Header::find (const char name[]) const
{
    return _map.find (name);
}

Header::Iterator
Header::find (const string& name)
{
    return find (name.c_str ());
}

Header::ConstIterator
Header::find (const string& name) const
{
    return find (name.c_str ());
}

IMATH_NAMESPACE::Box2i&
Header::displayWindow ()
{
    return static_cast<Box2iAttribute&> ((*this)["displayWindow"]).value ();
}

const IMATH_NAMESPACE::Box2i&
Header::displayWindow () const
{
    return static_cast<const Box2iAttribute&> ((*this)["displayWindow"])
        .value ();
}

IMATH_NAMESPACE::Box2i&
Header::dataWindow ()
{
    return static_cast<Box2iAttribute&> ((*this)["dataWindow"]).value ();
}

const IMATH_NAMESPACE::Box2i&
Header::dataWindow () const
{
    return static_cast<const Box2iAttribute&> ((*this)["dataWindow"]).value ();
}

float&
Header::pixelAspectRatio ()
{
    return static_cast<FloatAttribute&> ((*this)["pixelAspectRatio"]).value ();
}

const float&
Header::pixelAspectRatio () const
{
    return static_cast<const FloatAttribute&> ((*this)["pixelAspectRatio"])
        .value ();
}

IMATH_NAMESPACE::V2f&
Header::screenWindowCenter ()
{
    return static_cast<V2fAttribute&> ((*this)["screenWindowCenter"]).value ();
}

const IMATH_NAMESPACE::V2f&
Header::screenWindowCenter () const
{
    return static_cast<const V2fAttribute&> ((*this)["screenWindowCenter"])
        .value ();
}

float&
Header::screenWindowWidth ()
{
    return static_cast<FloatAttribute&> ((*this)["screenWindowWidth"]).value ();
}

const float&
Header::screenWindowWidth () const
{
    return static_cast<const FloatAttribute&> ((*this)["screenWindowWidth"])
        .value ();
}

ChannelList&
Header::channels ()
{
    return static_cast<ChannelListAttribute&> ((*this)["channels"]).value ();
}

const ChannelList&
Header::channels () const
{
    return static_cast<const ChannelListAttribute&> ((*this)["channels"])
        .value ();
}

LineOrder&
Header::lineOrder ()
{
    return static_cast<LineOrderAttribute&> ((*this)["lineOrder"]).value ();
}

const LineOrder&
Header::lineOrder () const
{
    return static_cast<const LineOrderAttribute&> ((*this)["lineOrder"])
        .value ();
}

Compression&
Header::compression ()
{
    return static_cast<CompressionAttribute&> ((*this)["compression"]).value ();
}

const Compression&
Header::compression () const
{
    return static_cast<const CompressionAttribute&> ((*this)["compression"])
        .value ();
}

void
Header::resetDefaultCompressionLevels ()
{
    clearCompressionRecord (this);
}

int&
Header::zipCompressionLevel ()
{
    return retrieveCompressionRecord (this).zip_level;
}

int
Header::zipCompressionLevel () const
{
    return retrieveCompressionRecord (this).zip_level;
}

int&
Header::zstdCompressionLevel ()
{
    return retrieveCompressionRecord (this).zstd_level;
}

int
Header::zstdCompressionLevel () const
{
    return retrieveCompressionRecord (this).zstd_level;
}

float&
Header::dwaCompressionLevel ()
{
    return retrieveCompressionRecord (this).dwa_level;
}

float
Header::dwaCompressionLevel () const
{
    return retrieveCompressionRecord (this).dwa_level;
}

void
Header::setName (const string& name)
{
    insert ("name", StringAttribute (name));
}

bool
Header::hasName () const
{
    return findTypedAttribute<StringAttribute> ("name") != 0;
}

string&
Header::name ()
{
    return typedAttribute<StringAttribute> ("name").value ();
}

const string&
Header::name () const
{
    return typedAttribute<StringAttribute> ("name").value ();
}

void
Header::setType (const string& type)
{
    if (isSupportedType (type) == false)
    {
        throw IEX_NAMESPACE::ArgExc (
            type + "is not a supported image type." +
            "The following are supported: " + SCANLINEIMAGE + ", " +
            TILEDIMAGE + ", " + DEEPSCANLINE + " or " + DEEPTILE + ".");
    }

    insert ("type", StringAttribute (type));

    // (TODO) Should we do it here?
    if (isDeepData (type) && hasVersion () == false) { setVersion (1); }
}

bool
Header::hasType () const
{
    return findTypedAttribute<StringAttribute> ("type") != 0;
}

string&
Header::type ()
{
    return typedAttribute<StringAttribute> ("type").value ();
}

const string&
Header::type () const
{
    return typedAttribute<StringAttribute> ("type").value ();
}

void
Header::setView (const string& view)
{
    insert ("view", StringAttribute (view));
}

bool
Header::hasView () const
{
    return findTypedAttribute<StringAttribute> ("view") != 0;
}

string&
Header::view ()
{
    return typedAttribute<StringAttribute> ("view").value ();
}

const string&
Header::view () const
{
    return typedAttribute<StringAttribute> ("view").value ();
}

void
Header::setVersion (const int version)
{
    if (version != 1)
    {
        throw IEX_NAMESPACE::ArgExc ("We can only process version 1");
    }

    insert ("version", IntAttribute (version));
}

bool
Header::hasVersion () const
{
    return findTypedAttribute<IntAttribute> ("version") != 0;
}

int&
Header::version ()
{
    return typedAttribute<IntAttribute> ("version").value ();
}

const int&
Header::version () const
{
    return typedAttribute<IntAttribute> ("version").value ();
}

void
Header::setChunkCount (int chunks)
{
    insert ("chunkCount", IntAttribute (chunks));
}

bool
Header::hasChunkCount () const
{
    return findTypedAttribute<IntAttribute> ("chunkCount") != 0;
}

int&
Header::chunkCount ()
{
    return typedAttribute<IntAttribute> ("chunkCount").value ();
}

const int&
Header::chunkCount () const
{
    return typedAttribute<IntAttribute> ("chunkCount").value ();
}

void
Header::setTileDescription (const TileDescription& td)
{
    insert ("tiles", TileDescriptionAttribute (td));
}

bool
Header::hasTileDescription () const
{
    return findTypedAttribute<TileDescriptionAttribute> ("tiles") != 0;
}

TileDescription&
Header::tileDescription ()
{
    return typedAttribute<TileDescriptionAttribute> ("tiles").value ();
}

const TileDescription&
Header::tileDescription () const
{
    return typedAttribute<TileDescriptionAttribute> ("tiles").value ();
}

void
Header::setPreviewImage (const PreviewImage& pi)
{
    insert ("preview", PreviewImageAttribute (pi));
}

PreviewImage&
Header::previewImage ()
{
    return typedAttribute<PreviewImageAttribute> ("preview").value ();
}

const PreviewImage&
Header::previewImage () const
{
    return typedAttribute<PreviewImageAttribute> ("preview").value ();
}

bool
Header::hasPreviewImage () const
{
    return findTypedAttribute<PreviewImageAttribute> ("preview") != 0;
}

void
Header::sanityCheck (bool isTiled, bool isMultipartFile) const
{
    //
    // The display window and the data window must each
    // contain at least one pixel.  In addition, the
    // coordinates of the window corners must be small
    // enough to keep expressions like max-min+1 or
    // max+min from overflowing.
    //

    const Box2i& displayWindow = this->displayWindow ();

    if (displayWindow.min.x > displayWindow.max.x ||
        displayWindow.min.y > displayWindow.max.y ||
        displayWindow.min.x <= -(INT_MAX / 2) ||
        displayWindow.min.y <= -(INT_MAX / 2) ||
        displayWindow.max.x >= (INT_MAX / 2) ||
        displayWindow.max.y >= (INT_MAX / 2))
    {
        throw IEX_NAMESPACE::ArgExc ("Invalid display window in image header.");
    }

    const Box2i& dataWindow = this->dataWindow ();

    if (dataWindow.min.x > dataWindow.max.x ||
        dataWindow.min.y > dataWindow.max.y ||
        dataWindow.min.x <= -(INT_MAX / 2) ||
        dataWindow.min.y <= -(INT_MAX / 2) ||
        dataWindow.max.x >= (INT_MAX / 2) || dataWindow.max.y >= (INT_MAX / 2))
    {
        throw IEX_NAMESPACE::ArgExc ("Invalid data window in image header.");
    }

    int w = (dataWindow.max.x - dataWindow.min.x + 1);
    if (maxImageWidth > 0 && maxImageWidth < w)
    {
        THROW (
            IEX_NAMESPACE::ArgExc,
            "The width of the data window exceeds the "
            "maximum width of "
                << maxImageWidth << "pixels.");
    }

    int h = (dataWindow.max.y - dataWindow.min.y + 1);
    if (maxImageHeight > 0 && maxImageHeight < h)
    {
        THROW (
            IEX_NAMESPACE::ArgExc,
            "The height of the data window exceeds the "
            "maximum height of "
                << maxImageHeight << "pixels.");
    }

    // chunk table must be smaller than the maximum image area
    // (only reachable for unknown types or damaged files: will have thrown earlier
    //  for regular image types)
    if (maxImageHeight > 0 && maxImageWidth > 0 && hasChunkCount () &&
        static_cast<uint64_t> (chunkCount ()) >
            uint64_t (maxImageWidth) * uint64_t (maxImageHeight))
    {
        THROW (
            IEX_NAMESPACE::ArgExc,
            "chunkCount exceeds maximum area of "
                << uint64_t (maxImageWidth) * uint64_t (maxImageHeight)
                << " pixels.");
    }

    //
    // The pixel aspect ratio must be greater than 0.
    // In applications, numbers like the display or the
    // data window dimensions are likely to be multiplied
    // or divided by the pixel aspect ratio; to avoid
    // arithmetic exceptions, we limit the pixel aspect
    // ratio to a range that is smaller than theoretically
    // possible (real aspect ratios are likely to be close
    // to 1.0 anyway).
    //

    float pixelAspectRatio = this->pixelAspectRatio ();

    const float MIN_PIXEL_ASPECT_RATIO = 1e-6f;
    const float MAX_PIXEL_ASPECT_RATIO = 1e+6f;

    if (!std::isnormal (pixelAspectRatio) ||
        pixelAspectRatio < MIN_PIXEL_ASPECT_RATIO ||
        pixelAspectRatio > MAX_PIXEL_ASPECT_RATIO)
    {
        throw IEX_NAMESPACE::ArgExc (
            "Invalid pixel aspect ratio in image header.");
    }

    //
    // The screen window width must not be less than 0.
    // The size of the screen window can vary over a wide
    // range (fish-eye lens to astronomical telescope),
    // so we can't limit the screen window width to a
    // small range.
    //

    float screenWindowWidth = this->screenWindowWidth ();

    if (screenWindowWidth < 0)
        throw IEX_NAMESPACE::ArgExc (
            "Invalid screen window width in image header.");

    //
    // If the file has multiple parts, verify that each header has attribute
    // name and type.
    // (TODO) We may want to check more stuff here.
    //

    if (isMultipartFile)
    {
        if (!hasName ())
        {
            throw IEX_NAMESPACE::ArgExc ("Headers in a multipart file should"
                                         " have name attribute.");
        }

        if (!hasType ())
        {
            throw IEX_NAMESPACE::ArgExc ("Headers in a multipart file should"
                                         " have type attribute.");
        }
    }

    const std::string& part_type = hasType () ? type () : "";

    if (part_type != "" && !isSupportedType (part_type))
    {
        //
        // skip remaining sanity checks with unsupported types - they may not hold
        //
        return;
    }

    bool isDeep = isDeepData (part_type);

    //
    // If the file is tiled, verify that the tile description has reasonable
    // values and check to see if the lineOrder is one of the predefined 3.
    // If the file is not tiled, then the lineOrder can only be INCREASING_Y
    // or DECREASING_Y.
    //

    LineOrder lineOrder = this->lineOrder ();

    if (isTiled)
    {
        if (!hasTileDescription ())
        {
            throw IEX_NAMESPACE::ArgExc ("Tiled image has no tile "
                                         "description attribute.");
        }

        const TileDescription& tileDesc = tileDescription ();

        if (tileDesc.xSize <= 0 || tileDesc.ySize <= 0 ||
            tileDesc.xSize > INT_MAX || tileDesc.ySize > INT_MAX)
            throw IEX_NAMESPACE::ArgExc ("Invalid tile size in image header.");

        if (maxTileWidth > 0 && maxTileWidth < int (tileDesc.xSize))
        {
            THROW (
                IEX_NAMESPACE::ArgExc,
                "The width of the tiles exceeds the maximum "
                "width of "
                    << maxTileWidth << "pixels.");
        }

        if (maxTileHeight > 0 && maxTileHeight < int (tileDesc.ySize))
        {
            THROW (
                IEX_NAMESPACE::ArgExc,
                "The width of the tiles exceeds the maximum "
                "width of "
                    << maxTileHeight << "pixels.");
        }

        if (tileDesc.mode != ONE_LEVEL && tileDesc.mode != MIPMAP_LEVELS &&
            tileDesc.mode != RIPMAP_LEVELS)
            throw IEX_NAMESPACE::ArgExc ("Invalid level mode in image header.");

        if (tileDesc.roundingMode != ROUND_UP &&
            tileDesc.roundingMode != ROUND_DOWN)
            throw IEX_NAMESPACE::ArgExc (
                "Invalid level rounding mode in image header.");

        if (lineOrder != INCREASING_Y && lineOrder != DECREASING_Y &&
            lineOrder != RANDOM_Y)
            throw IEX_NAMESPACE::ArgExc ("Invalid line order in image header.");

        // computes size of chunk offset table. Throws an exception if this exceeds
        // the maximum allowable size
        getTiledChunkOffsetTableSize (*this);
    }
    else
    {
        if (lineOrder != INCREASING_Y && lineOrder != DECREASING_Y)
            throw IEX_NAMESPACE::ArgExc ("Invalid line order in image header.");
    }

    //
    // The compression method must be one of the predefined values.
    //

    if (!isValidCompression (this->compression ()))
        throw IEX_NAMESPACE::ArgExc (
            "Unknown compression type in image header.");

    if (isDeep)
    {
        if (!isValidDeepCompression (this->compression ()))
            throw IEX_NAMESPACE::ArgExc (
                "Compression type in header not valid for deep data");
    }

    //
    // Check the channel list:
    //
    // If the file is tiled then for each channel, the type must be one of the
    // predefined values, and the x and y sampling must both be 1.
    //
    // x and y sampling must currently also be 1 for deep scanline images
    //
    // If the file is not tiled then for each channel, the type must be one
    // of the predefined values, the x and y coordinates of the data window's
    // upper left corner must be divisible by the x and y subsampling factors,
    // and the width and height of the data window must be divisible by the
    // x and y subsampling factors.
    //

    const ChannelList& channels = this->channels ();

    if (channels.begin () == channels.end ())
    {
        THROW (
            IEX_NAMESPACE::ArgExc, "Missing or empty channel list in header");
    }

    if (isTiled || isDeep)
    {
        for (ChannelList::ConstIterator i = channels.begin ();
             i != channels.end ();
             ++i)
        {
            if (i.channel ().type != OPENEXR_IMF_INTERNAL_NAMESPACE::UINT &&
                i.channel ().type != OPENEXR_IMF_INTERNAL_NAMESPACE::HALF &&
                i.channel ().type != OPENEXR_IMF_INTERNAL_NAMESPACE::FLOAT)
            {
                THROW (
                    IEX_NAMESPACE::ArgExc,
                    "Pixel type of \"" << i.name ()
                                       << "\" "
                                          "image channel is invalid.");
            }

            if (i.channel ().xSampling != 1)
            {
                THROW (
                    IEX_NAMESPACE::ArgExc,
                    "The x subsampling factor for the "
                    "\"" << i.name ()
                         << "\" channel "
                            "is not 1.");
            }

            if (i.channel ().ySampling != 1)
            {
                THROW (
                    IEX_NAMESPACE::ArgExc,
                    "The y subsampling factor for the "
                    "\"" << i.name ()
                         << "\" channel "
                            "is not 1.");
            }
        }
    }
    else
    {
        for (ChannelList::ConstIterator i = channels.begin ();
             i != channels.end ();
             ++i)
        {
            if (i.channel ().type != OPENEXR_IMF_INTERNAL_NAMESPACE::UINT &&
                i.channel ().type != OPENEXR_IMF_INTERNAL_NAMESPACE::HALF &&
                i.channel ().type != OPENEXR_IMF_INTERNAL_NAMESPACE::FLOAT)
            {
                THROW (
                    IEX_NAMESPACE::ArgExc,
                    "Pixel type of \"" << i.name ()
                                       << "\" "
                                          "image channel is invalid.");
            }

            if (i.channel ().xSampling < 1)
            {
                THROW (
                    IEX_NAMESPACE::ArgExc,
                    "The x subsampling factor for the "
                    "\"" << i.name ()
                         << "\" channel "
                            "is invalid.");
            }

            if (i.channel ().ySampling < 1)
            {
                THROW (
                    IEX_NAMESPACE::ArgExc,
                    "The y subsampling factor for the "
                    "\"" << i.name ()
                         << "\" channel "
                            "is invalid.");
            }

            if (dataWindow.min.x % i.channel ().xSampling)
            {
                THROW (
                    IEX_NAMESPACE::ArgExc,
                    "The minimum x coordinate of the "
                    "image's data window is not a multiple "
                    "of the x subsampling factor of "
                    "the \""
                        << i.name () << "\" channel.");
            }

            if (dataWindow.min.y % i.channel ().ySampling)
            {
                THROW (
                    IEX_NAMESPACE::ArgExc,
                    "The minimum y coordinate of the "
                    "image's data window is not a multiple "
                    "of the y subsampling factor of "
                    "the \""
                        << i.name () << "\" channel.");
            }

            if ((dataWindow.max.x - dataWindow.min.x + 1) %
                i.channel ().xSampling)
            {
                THROW (
                    IEX_NAMESPACE::ArgExc,
                    "Number of pixels per row in the "
                    "image's data window is not a multiple "
                    "of the x subsampling factor of "
                    "the \""
                        << i.name () << "\" channel.");
            }

            if ((dataWindow.max.y - dataWindow.min.y + 1) %
                i.channel ().ySampling)
            {
                THROW (
                    IEX_NAMESPACE::ArgExc,
                    "Number of pixels per column in the "
                    "image's data window is not a multiple "
                    "of the y subsampling factor of "
                    "the \""
                        << i.name () << "\" channel.");
            }
        }
    }
}

void
Header::setMaxImageSize (int maxWidth, int maxHeight)
{
    maxImageWidth  = maxWidth;
    maxImageHeight = maxHeight;
}

void
Header::setMaxTileSize (int maxWidth, int maxHeight)
{
    maxTileWidth  = maxWidth;
    maxTileHeight = maxHeight;
}

void
Header::getMaxImageSize (int& maxWidth, int& maxHeight)
{
    maxWidth  = maxImageWidth;
    maxHeight = maxImageHeight;
}

void
Header::getMaxTileSize (int& maxWidth, int& maxHeight)
{
    maxWidth  = maxTileWidth;
    maxHeight = maxTileHeight;
}

bool
Header::readsNothing ()
{
    return _readsNothing;
}

uint64_t
Header::writeTo (
    OPENEXR_IMF_INTERNAL_NAMESPACE::OStream& os, bool isTiled) const
{
    //
    // Write a "magic number" to identify the file as an image file.
    // Write the current file format version number.
    //

    int version = EXR_VERSION;

    //
    // Write all attributes.  If we have a preview image attribute,
    // keep track of its position in the file.
    //

    uint64_t previewPosition = 0;

    const Attribute* preview =
        findTypedAttribute<PreviewImageAttribute> ("preview");

    for (ConstIterator i = begin (); i != end (); ++i)
    {
        //
        // Write the attribute's name and type.
        //

        OPENEXR_IMF_INTERNAL_NAMESPACE::Xdr::write<
            OPENEXR_IMF_INTERNAL_NAMESPACE::StreamIO> (os, i.name ());
        OPENEXR_IMF_INTERNAL_NAMESPACE::Xdr::write<
            OPENEXR_IMF_INTERNAL_NAMESPACE::StreamIO> (
            os, i.attribute ().typeName ());

        //
        // Write the size of the attribute value,
        // and the value itself.
        //

        StdOSStream oss;
        i.attribute ().writeValueTo (oss, version);

        std::string s = oss.str ();
        OPENEXR_IMF_INTERNAL_NAMESPACE::Xdr::write<
            OPENEXR_IMF_INTERNAL_NAMESPACE::StreamIO> (os, (int) s.length ());

        if (&i.attribute () == preview) previewPosition = os.tellp ();

        os.write (s.data (), int (s.length ()));
    }

    //
    // Write zero-length attribute name to mark the end of the header.
    //

    OPENEXR_IMF_INTERNAL_NAMESPACE::Xdr::write<
        OPENEXR_IMF_INTERNAL_NAMESPACE::StreamIO> (os, "");

    return previewPosition;
}

void
Header::readFrom (OPENEXR_IMF_INTERNAL_NAMESPACE::IStream& is, int& version)
{
    //
    // Read all attributes.
    //

    int attrCount = 0;

    while (true)
    {
        //
        // Read the name of the attribute.
        // A zero-length attribute name indicates the end of the header.
        //

        char name[Name::SIZE];
        OPENEXR_IMF_INTERNAL_NAMESPACE::Xdr::read<
            OPENEXR_IMF_INTERNAL_NAMESPACE::StreamIO> (
            is, Name::MAX_LENGTH, name);

        if (name[0] == 0)
        {
            if (attrCount == 0)
                _readsNothing = true;
            else
                _readsNothing = false;
            break;
        }

        attrCount++;

        checkIsNullTerminated (name, "attribute name");

        //
        // Read the attribute type and the size of the attribute value.
        //

        char typeName[Name::SIZE];
        int  size;

        OPENEXR_IMF_INTERNAL_NAMESPACE::Xdr::read<
            OPENEXR_IMF_INTERNAL_NAMESPACE::StreamIO> (
            is, Name::MAX_LENGTH, typeName);
        checkIsNullTerminated (typeName, "attribute type name");
        OPENEXR_IMF_INTERNAL_NAMESPACE::Xdr::read<
            OPENEXR_IMF_INTERNAL_NAMESPACE::StreamIO> (is, size);

        if (size < 0)
        {
            throw IEX_NAMESPACE::InputExc (
                "Invalid size field in header attribute");
        }

        AttributeMap::iterator i = _map.find (name);

        if (i != _map.end ())
        {
            //
            // The attribute already exists (for example,
            // because it is a predefined attribute).
            // Read the attribute's new value from the file.
            //

            if (strncmp (i->second->typeName (), typeName, sizeof (typeName)))
                THROW (
                    IEX_NAMESPACE::InputExc,
                    "Unexpected type for image attribute "
                    "\"" << name
                         << "\".");

            i->second->readValueFrom (is, size, version);
        }
        else
        {
            //
            // The new attribute does not exist yet.
            // If the attribute type is of a known type,
            // read the attribute value.  If the attribute
            // is of an unknown type, read its value and
            // store it as an OpaqueAttribute.
            //

            Attribute* attr;

            if (Attribute::knownType (typeName))
                attr = Attribute::newAttribute (typeName);
            else
                attr = new OpaqueAttribute (typeName);

            try
            {
                attr->readValueFrom (is, size, version);
                _map[name] = attr;
            }
            catch (...)
            {
                delete attr;
                throw;
            }
        }
    }
}

void
staticInitialize ()
{
#if ILMTHREAD_THREADING_ENABLED
    static std::mutex           criticalSection;
    std::lock_guard<std::mutex> lock (criticalSection);
#endif
    static bool initialized = false;

    if (!initialized)
    {
        //
        // One-time initialization -- register
        // some predefined attribute types.
        //

        Box2fAttribute::registerAttributeType ();
        Box2iAttribute::registerAttributeType ();
        ChannelListAttribute::registerAttributeType ();
        CompressionAttribute::registerAttributeType ();
        ChromaticitiesAttribute::registerAttributeType ();
        DeepImageStateAttribute::registerAttributeType ();
        DoubleAttribute::registerAttributeType ();
        EnvmapAttribute::registerAttributeType ();
        FloatAttribute::registerAttributeType ();
        FloatVectorAttribute::registerAttributeType ();
        IntAttribute::registerAttributeType ();
        KeyCodeAttribute::registerAttributeType ();
        LineOrderAttribute::registerAttributeType ();
        M33dAttribute::registerAttributeType ();
        M33fAttribute::registerAttributeType ();
        M44dAttribute::registerAttributeType ();
        M44fAttribute::registerAttributeType ();
        PreviewImageAttribute::registerAttributeType ();
        RationalAttribute::registerAttributeType ();
        StringAttribute::registerAttributeType ();
        StringVectorAttribute::registerAttributeType ();
        TileDescriptionAttribute::registerAttributeType ();
        TimeCodeAttribute::registerAttributeType ();
        V2dAttribute::registerAttributeType ();
        V2fAttribute::registerAttributeType ();
        V2iAttribute::registerAttributeType ();
        V3dAttribute::registerAttributeType ();
        V3fAttribute::registerAttributeType ();
        V3iAttribute::registerAttributeType ();
        IDManifestAttribute::registerAttributeType ();

        //
        // Register functions, for example specialized functions
        // for different CPU architectures.
        //

        DwaCompressor::initializeFuncs ();
        Zip::initializeFuncs ();

        initialized = true;
    }
}

OPENEXR_IMF_INTERNAL_NAMESPACE_SOURCE_EXIT<|MERGE_RESOLUTION|>--- conflicted
+++ resolved
@@ -68,14 +68,9 @@
 {
     CompressionRecord ()
     {
-<<<<<<< HEAD
-        exr_get_default_zip_compression_level(&zip_level);
-        exr_get_default_dwa_compression_quality(&dwa_level);
-        exr_get_default_zstd_compression_level(&zstd_level);
-=======
         exr_get_default_zip_compression_level (&zip_level);
         exr_get_default_dwa_compression_quality (&dwa_level);
->>>>>>> 509a227b
+        exr_get_default_zstd_compression_level (&zstd_level);
     }
     int   zip_level;
     float dwa_level;
