--- conflicted
+++ resolved
@@ -24,64 +24,6 @@
 
 ZipCompressor::~ZipCompressor ()
 {
-<<<<<<< HEAD
-    delete[] _outBuffer;
-}
-
-int
-ZipCompressor::numScanLines () const
-{
-    return _numScanLines;
-}
-
-int
-ZipCompressor::compress (
-    const char*  inPtr,
-    int          inSize,
-    const int*   inSampleCountPerLine,
-    int          minY,
-    const char*& outPtr)
-{
-    //
-    // Special case �- empty input buffer
-    //
-
-    if (inSize == 0)
-    {
-        outPtr = _outBuffer;
-        return 0;
-    }
-
-    int outSize = _zip.compress (inPtr, inSize, _outBuffer);
-
-    outPtr = _outBuffer;
-    return outSize;
-}
-
-int
-ZipCompressor::uncompress (
-    const char*  inPtr,
-    int          inSize,
-    const int*   sampleCountPerLine,
-    int          minY,
-    const char*& outPtr)
-{
-    //
-    // Special case �- empty input buffer
-    //
-
-    if (inSize == 0)
-    {
-        outPtr = _outBuffer;
-        return 0;
-    }
-
-    int outSize = _zip.uncompress (inPtr, inSize, _outBuffer);
-
-    outPtr = _outBuffer;
-    return outSize;
-=======
->>>>>>> 8d52f35c
 }
 
 OPENEXR_IMF_INTERNAL_NAMESPACE_SOURCE_EXIT