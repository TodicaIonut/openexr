--- conflicted
+++ resolved
@@ -26,30 +26,6 @@
     RleCompressor& operator= (const RleCompressor& other) = delete;
     RleCompressor (RleCompressor&& other)                 = delete;
     RleCompressor& operator= (RleCompressor&& other)      = delete;
-<<<<<<< HEAD
-
-    virtual int numScanLines () const;
-
-    virtual int compress (
-        const char*  inPtr,
-        int          inSize,
-        const int*   inSampleCountPerLine,
-        int          minY,
-        const char*& outPtr);
-
-    virtual int uncompress (
-        const char*  inPtr,
-        int          inSize,
-        const int*   sampleCountPerLine,
-        int          minY,
-        const char*& outPtr);
-
-private:
-    int   _maxScanLineSize;
-    char* _tmpBuffer;
-    char* _outBuffer;
-=======
->>>>>>> 8d52f35c
 };
 
 OPENEXR_IMF_INTERNAL_NAMESPACE_HEADER_EXIT
