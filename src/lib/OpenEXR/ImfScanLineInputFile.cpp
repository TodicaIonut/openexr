//
// SPDX-License-Identifier: BSD-3-Clause
// Copyright (c) Contributors to the OpenEXR Project.
//

//-----------------------------------------------------------------------------
//
//	class ScanLineInputFile
//
//-----------------------------------------------------------------------------

#include "ImfScanLineInputFile.h"

#include "Iex.h"

#include "IlmThreadPool.h"
#if ILMTHREAD_THREADING_ENABLED
#    include "IlmThreadProcessGroup.h"
#    include <mutex>
#endif

#include "ImfFrameBuffer.h"
#include "ImfInputPartData.h"

#include <vector>

OPENEXR_IMF_INTERNAL_NAMESPACE_SOURCE_ENTER

namespace {

struct ScanLineProcess
{
    ~ScanLineProcess ()
    {
        if (!first)
            exr_decoding_destroy (decoder.context, &decoder);
    }

    void run_decode (
        exr_const_context_t ctxt,
        int pn,
        const FrameBuffer *outfb,
        int fbY,
        int fbLastY,
        const std::vector<Slice> &filllist);

    void run_unpack (
        exr_const_context_t ctxt,
        int pn,
        const FrameBuffer *outfb,
        int fbY,
        int fbLastY,
        const std::vector<Slice> &filllist);

    void update_pointers (
        const FrameBuffer *outfb,
        int fbY,
        int fbLastY);

    void run_fill (
        const FrameBuffer *outfb,
        int fbY,
        const std::vector<Slice> &filllist);

    exr_result_t          last_decode_err = EXR_ERR_UNKNOWN;
    bool                  first = true;
    exr_chunk_info_t      cinfo;
    exr_decode_pipeline_t decoder;

    // requirement to use process group
    ScanLineProcess* next;
};

#if ILMTHREAD_THREADING_ENABLED
using ScanLineProcessGroup = ILMTHREAD_NAMESPACE::ProcessGroup<ScanLineProcess>;
#endif

} // empty namespace

struct ScanLineInputFile::Data
{
    Data (Context *ctxt, int pN, int nT)
    : _ctxt (ctxt)
    , partNumber (pN)
    , numThreads (nT)
    {}

    void initialize ()
    {
        if (_ctxt->storage (partNumber) != EXR_STORAGE_SCANLINE)
            throw IEX_NAMESPACE::ArgExc ("File part is not a scanline part");
    }

    Context* _ctxt;
    int partNumber;
    int numThreads;
    Header header;
    bool header_filled = false;

    // TODO: remove once we can remove deprecated API
    std::vector<char> _pixel_data_scratch;

    void readPixels (const FrameBuffer &fb, int scanLine1, int scanLine2);

    FrameBuffer frameBuffer;
    std::vector<Slice> fill_list;

#if ILMTHREAD_THREADING_ENABLED
    std::mutex _mx;

    class LineBufferTask final : public ILMTHREAD_NAMESPACE::Task
    {
    public:
        LineBufferTask (
            ILMTHREAD_NAMESPACE::TaskGroup* group,
            Data*                   ifd,
            ScanLineProcessGroup*   lineg,
            const FrameBuffer*      outfb,
            const exr_chunk_info_t& cinfo,
            int                     fby,
            int                     endScan)
            : Task (group)
            , _outfb (outfb)
            , _ifd (ifd)
            , _fby (fby)
            , _last_fby (endScan)
            , _line (lineg->pop ())
            , _line_group (lineg)
        {
            _line->cinfo = cinfo;
        }

        ~LineBufferTask () override
        {
            _line_group->push (_line);
        }

        void execute () override;

    private:
        void run_decode ();

        const FrameBuffer*    _outfb;
        Data*                 _ifd;
        int                   _fby;
        int                   _last_fby;
        ScanLineProcess*      _line;
        ScanLineProcessGroup* _line_group;
    };
#endif
};

ScanLineInputFile::ScanLineInputFile (InputPartData* part)
    : _ctxt (part->context),
      _data (std::make_shared<Data> (&_ctxt, part->partNumber, part->numThreads))
{
    _data->initialize ();
}

ScanLineInputFile::ScanLineInputFile (
    const char*               filename,
    const ContextInitializer& ctxtinit,
    int                       numThreads)
    : _ctxt (filename, ctxtinit, Context::read_mode_t{})
    , _data (std::make_shared<Data> (&_ctxt, 0, numThreads))
{
    _data->initialize ();
}

ScanLineInputFile::ScanLineInputFile (
        OPENEXR_IMF_INTERNAL_NAMESPACE::IStream& is,
        int numThreads)
    : ScanLineInputFile (
        is.fileName (),
        ContextInitializer ()
        .silentHeaderParse (true)
        .strictHeaderValidation (false)
        .setInputStream (&is),
        numThreads)
{
}

ScanLineInputFile::ScanLineInputFile (const char filename[], int numThreads)
    : ScanLineInputFile (
        filename,
        ContextInitializer ()
        .silentHeaderParse (true)
        .strictHeaderValidation (false),
        numThreads)
{
}

const char*
ScanLineInputFile::fileName () const
{
    return _ctxt.fileName ();
}

const Header&
ScanLineInputFile::header () const
{
#if ILMTHREAD_THREADING_ENABLED
    std::lock_guard<std::mutex> lock (_data->_mx);
#endif
    if (!_data->header_filled)
    {
        _data->header = _ctxt.header (_data->partNumber);
        _data->header_filled = true;
    }
    return _data->header;
}

int
ScanLineInputFile::version () const
{
    return _ctxt.version ();
}

void
ScanLineInputFile::setFrameBuffer (const FrameBuffer& frameBuffer)
{
#if ILMTHREAD_THREADING_ENABLED
    std::lock_guard<std::mutex> lock (_data->_mx);
#endif
    _data->fill_list.clear ();

    for (FrameBuffer::ConstIterator j = frameBuffer.begin ();
         j != frameBuffer.end ();
         ++j)
    {
        const exr_attr_chlist_entry_t* curc = _ctxt.findChannel (
            _data->partNumber, j.name ());

        if (!curc)
        {
            _data->fill_list.push_back (j.slice ());
            continue;
        }

        if (curc->x_sampling != j.slice ().xSampling ||
            curc->y_sampling != j.slice ().ySampling)
            THROW (
                IEX_NAMESPACE::ArgExc,
                "X and/or y subsampling factors "
                "of \""
                    << j.name ()
                    << "\" channel "
                       "of input file \""
                    << fileName ()
                    << "\" are "
                       "not compatible with the frame buffer's "
                       "subsampling factors.");
    }

    _data->frameBuffer = frameBuffer;
}

const FrameBuffer&
ScanLineInputFile::frameBuffer () const
{
#if ILMTHREAD_THREADING_ENABLED
    std::lock_guard<std::mutex> lock (_data->_mx);
#endif
    return _data->frameBuffer;
}

bool
ScanLineInputFile::isComplete () const
{
    return _ctxt.chunkTableValid (_data->partNumber);
}

bool
ScanLineInputFile::isOptimizationEnabled () const
{
    // TODO: the core library has a number of special cased patterns,
    // this is all kind of ... not useful? for now, return a pattern
    // similar to legacy version
    return _ctxt.channels (_data->partNumber)->num_channels != 2;
}

void
ScanLineInputFile::readPixels (int scanLine1, int scanLine2)
{
    _data->readPixels (frameBuffer (), scanLine1, scanLine2);
}

void
ScanLineInputFile::readPixels (
    const FrameBuffer& frame, int scanLine1, int scanLine2)
{
    _data->readPixels (frame, scanLine1, scanLine2);
}

////////////////////////////////////////

void
ScanLineInputFile::readPixels (int scanLine)
{
    readPixels (scanLine, scanLine);
}

////////////////////////////////////////

void
ScanLineInputFile::rawPixelData (
    int firstScanLine, const char*& pixelData, int& pixelDataSize)
{
    uint64_t maxsize = 0;
    if (EXR_ERR_SUCCESS !=
        exr_get_chunk_unpacked_size (_ctxt, _data->partNumber, &maxsize))
    {
        THROW (
            IEX_NAMESPACE::ArgExc,
            "Unable to query data size of chunk in file '" << fileName ()
                                                           << "'");
    }

    // again, doesn't actually provide any safety given we're handing
    // back a pointer... but will at least prevent two threads
    // allocating at the same time and getting sliced
#if ILMTHREAD_THREADING_ENABLED
    std::lock_guard<std::mutex> lock (_data->_mx);
#endif
    _data->_pixel_data_scratch.resize (maxsize);

    pixelData     = _data->_pixel_data_scratch.data ();
    pixelDataSize = static_cast<int> (maxsize);

<<<<<<< HEAD
                int numLines  = _lineBuffer->compressor->numScanLines ();
                int numPixels = _ifd->header.dataWindow ().max.x -
                                _ifd->header.dataWindow ().min.x + 1;
                int sampleCountPerLine[numLines];
                for (int i = 0; i < numLines; ++i)
                    sampleCountPerLine[i] = numPixels;

                _lineBuffer->dataSize = _lineBuffer->compressor->uncompress (
                    _lineBuffer->buffer,
                    _lineBuffer->dataSize,
                    sampleCountPerLine,
                    _lineBuffer->minY,
                    _lineBuffer->uncompressedData);
            }
            else
            {
                //
                // If the line is uncompressed, it's in XDR format,
                // regardless of the compressor's output format.
                //
=======
    rawPixelDataToBuffer (
        firstScanLine, _data->_pixel_data_scratch.data (), pixelDataSize);
}
>>>>>>> 8d52f35c

void
ScanLineInputFile::rawPixelDataToBuffer (
    int scanLine, char* pixelData, int& pixelDataSize) const
{
    exr_chunk_info_t cinfo;
    if (EXR_ERR_SUCCESS == exr_read_scanline_chunk_info (
                               _ctxt, _data->partNumber, scanLine, &cinfo))
    {
        if (cinfo.packed_size > static_cast<uint64_t> (pixelDataSize))
        {
            THROW (
                IEX_NAMESPACE::ArgExc,
                "Error reading pixel data from image "
                "file \""
                    << fileName ()
                    << "\". Provided buffer is too small to read raw pixel data:"
                    << pixelDataSize << " bytes.");
        }

        pixelDataSize = static_cast<int> (cinfo.packed_size);

        if (EXR_ERR_SUCCESS !=
            exr_read_chunk (_ctxt, _data->partNumber, &cinfo, pixelData))
        {
            THROW (
                IEX_NAMESPACE::ArgExc,
                "Error reading pixel data from image "
                "file \""
                    << fileName () << "\". Unable to read raw pixel data of "
                    << pixelDataSize << " bytes.");
        }
    }
    else
    {
        if (_ctxt.storage (_data->partNumber) == EXR_STORAGE_TILED)
        {
            THROW (
                IEX_NAMESPACE::ArgExc,
                "Error reading pixel data from image "
                "file \""
                    << fileName ()
                    << "\". Tried to read a raw scanline from a tiled image.");
        }
        else
        {
            THROW (
                IEX_NAMESPACE::ArgExc,
                "Error reading pixel data from image "
                "file \""
                    << fileName ()
                    << "\". Unable to query data block information.");
        }
    }
}

////////////////////////////////////////

void ScanLineInputFile::Data::readPixels (
    const FrameBuffer &fb, int scanLine1, int scanLine2)
{
    exr_attr_box2i_t dw = _ctxt->dataWindow (partNumber);
    exr_chunk_info_t cinfo;
    int32_t          scansperchunk = 1;

    if (EXR_ERR_SUCCESS != exr_get_scanlines_per_chunk (*_ctxt, partNumber, &scansperchunk))
    {
        THROW (
            IEX_NAMESPACE::ArgExc,
            "Error querying scanline counts from image "
            "file \"" << _ctxt->fileName () << "\".");
    }

    if (scanLine2 < scanLine1)
        std::swap (scanLine1, scanLine2);

    if (scanLine1 < dw.min.y || scanLine2 > dw.max.y)
    {
        THROW (
            IEX_NAMESPACE::ArgExc,
            "Tried to read scan line outside "
            "the image file's data window: "
            << scanLine1 << " - " << scanLine2
            << " vs datawindow "
            << dw.min.y << " - " << dw.max.y);
    }

#if ILMTHREAD_THREADING_ENABLED
    int64_t nchunks;
    nchunks = ((int64_t) scanLine2 - (int64_t) scanLine1);
    nchunks /= (int64_t) scansperchunk;
    nchunks += 1;

    if (nchunks > 1 && numThreads > 1)
    {
        // we need the lifetime of this to last longer than the
        // lifetime of the task group below such that we don't get use
        // after free type error, so use scope rules to accomplish
        // this
        ScanLineProcessGroup sg (numThreads);

        {
            ILMTHREAD_NAMESPACE::TaskGroup tg;

            for (int y = scanLine1; y <= scanLine2; )
            {
                if (EXR_ERR_SUCCESS != exr_read_scanline_chunk_info (*_ctxt, partNumber, y, &cinfo))
                    throw IEX_NAMESPACE::InputExc ("Unable to query scanline information");

                ILMTHREAD_NAMESPACE::ThreadPool::addGlobalTask (
                    new LineBufferTask (&tg, this, &sg, &fb, cinfo, y, scanLine2) );

                y += scansperchunk - (y - cinfo.start_y);
            }
        }

        sg.throw_on_failure ();
    }
    else
#endif
    {
        ScanLineProcess sp;

        for (int y = scanLine1; y <= scanLine2; )
        {
            if (EXR_ERR_SUCCESS != exr_read_scanline_chunk_info (*_ctxt, partNumber, y, &cinfo))
                throw IEX_NAMESPACE::InputExc ("Unable to query scanline information");

            // check if we have the same chunk where we can just
            // re-run the unpack (i.e. people reading 1 scan at a time
            // in a multi-scanline chunk)
            if (!sp.first && sp.cinfo.idx == cinfo.idx &&
                sp.last_decode_err == EXR_ERR_SUCCESS)
            {
                sp.run_unpack (
                    *_ctxt,
                    partNumber,
                    &fb,
                    y,
                    scanLine2,
                    fill_list);
            }
            else
            {
                sp.cinfo = cinfo;
                sp.run_decode (
                    *_ctxt,
                    partNumber,
                    &fb,
                    y,
                    scanLine2,
                    fill_list);
            }

            y += scansperchunk - (y - cinfo.start_y);
        }
    }
}

////////////////////////////////////////

#if ILMTHREAD_THREADING_ENABLED
void ScanLineInputFile::Data::LineBufferTask::execute ()
{
    try
    {
        _line->run_decode (
            *(_ifd->_ctxt),
            _ifd->partNumber,
            _outfb,
            _fby,
            _last_fby,
            _ifd->fill_list);
    }
    catch (std::exception &e)
    {
        _line_group->record_failure (e.what ());
    }
    catch (...)
    {
        _line_group->record_failure ("Unknown exception");
    }
}
#endif

////////////////////////////////////////

void ScanLineProcess::run_decode (
    exr_const_context_t ctxt,
    int pn,
    const FrameBuffer *outfb,
    int fbY,
    int fbLastY,
    const std::vector<Slice> &filllist)
{
    last_decode_err = EXR_ERR_UNKNOWN;
    // stash the flag off to make sure to clean up in the event
    // of an exception by changing the flag after init...
    bool isfirst = first;
    if (first)
    {
        if (EXR_ERR_SUCCESS !=
            exr_decoding_initialize (ctxt, pn, &cinfo, &decoder))
        {
            throw IEX_NAMESPACE::IoExc ("Unable to initialize decode pipeline");
        }

        first = false;
    }
    else
    {
        if (EXR_ERR_SUCCESS !=
            exr_decoding_update (ctxt, pn, &cinfo, &decoder))
        {
            throw IEX_NAMESPACE::IoExc ("Unable to update decode pipeline");
        }
    }

    update_pointers (outfb, fbY, fbLastY);

    if (isfirst)
    {
        if (EXR_ERR_SUCCESS !=
            exr_decoding_choose_default_routines (ctxt, pn, &decoder))
        {
            throw IEX_NAMESPACE::IoExc ("Unable to choose decoder routines");
        }
    }

    last_decode_err = exr_decoding_run (ctxt, pn, &decoder);
    if (EXR_ERR_SUCCESS != last_decode_err)
        throw IEX_NAMESPACE::IoExc ("Unable to run decoder");

    run_fill (outfb, fbY, filllist);
}

////////////////////////////////////////

void ScanLineProcess::run_unpack (
    exr_const_context_t ctxt,
    int pn,
    const FrameBuffer *outfb,
    int fbY,
    int fbLastY,
    const std::vector<Slice> &filllist)
{
    update_pointers (outfb, fbY, fbLastY);

    /* won't work for deep where we need to re-allocate the number of
     * samples but for normal scanlines is fine to just bypass pipe
     * and run the unpacker */
    if (decoder.chunk.unpacked_size > 0 && decoder.unpack_and_convert_fn)
    {
        last_decode_err = decoder.unpack_and_convert_fn (&decoder);
        if (EXR_ERR_SUCCESS != last_decode_err)
            throw IEX_NAMESPACE::IoExc ("Unable to run decoder");
    }

    run_fill (outfb, fbY, filllist);
}

////////////////////////////////////////

void ScanLineProcess::update_pointers (
    const FrameBuffer *outfb, int fbY, int fbLastY)
{
    decoder.user_line_begin_skip = fbY - cinfo.start_y;
    decoder.user_line_end_ignore = 0;
    int64_t endY = (int64_t)cinfo.start_y + (int64_t)cinfo.height - 1;
    if ((int64_t)fbLastY < endY)
        decoder.user_line_end_ignore = (int32_t)(endY - fbLastY);

    for (int c = 0; c < decoder.channel_count; ++c)
    {
        exr_coding_channel_info_t& curchan = decoder.channels[c];
        uint8_t*                   ptr;
        const Slice*               fbslice;

        fbslice = outfb->findSlice (curchan.channel_name);

        if (curchan.height == 0 || !fbslice)
        {
<<<<<<< HEAD
            size_t uncompressedSize = 0;
            int    maxY             = min (_lineBuffer->maxY, _ifd->maxY);

            for (int i = _lineBuffer->minY - _ifd->minY; i <= maxY - _ifd->minY;
                 ++i)
            {
                uncompressedSize += _ifd->bytesPerLine[i];
            }

            if (_lineBuffer->compressor &&
                static_cast<size_t> (_lineBuffer->dataSize) < uncompressedSize)
            {
                _lineBuffer->format = _lineBuffer->compressor->format ();

                int numLines  = _lineBuffer->compressor->numScanLines ();
                int numPixels = _ifd->header.dataWindow ().max.x -
                                _ifd->header.dataWindow ().min.x + 1;
                int sampleCountPerLine[numLines];
                for (int i = 0; i < numLines; ++i)
                    sampleCountPerLine[i] = numPixels;

                _lineBuffer->dataSize = _lineBuffer->compressor->uncompress (
                    _lineBuffer->buffer,
                    _lineBuffer->dataSize,
                    sampleCountPerLine,
                    _lineBuffer->minY,
                    _lineBuffer->uncompressedData);
            }
            else
            {
                //
                // If the line is uncompressed, it's in XDR format,
                // regardless of the compressor's output format.
                //

                _lineBuffer->format           = Compressor::XDR;
                _lineBuffer->uncompressedData = _lineBuffer->buffer;
            }
        }

        int yStart, yStop, dy;

        if (_ifd->lineOrder == INCREASING_Y)
        {
            yStart = _scanLineMin;
            yStop  = _scanLineMax + 1;
            dy     = 1;
        }
        else
        {
            yStart = _scanLineMax;
            yStop  = _scanLineMin - 1;
            dy     = -1;
=======
            curchan.decode_to_ptr     = NULL;
            curchan.user_pixel_stride = 0;
            curchan.user_line_stride  = 0;
            continue;
>>>>>>> 8d52f35c
        }

        curchan.user_bytes_per_element = (fbslice->type == HALF) ? 2 : 4;
        curchan.user_data_type         = (exr_pixel_type_t)fbslice->type;
        curchan.user_pixel_stride      = fbslice->xStride;
        curchan.user_line_stride       = fbslice->yStride;

        ptr  = reinterpret_cast<uint8_t*> (fbslice->base);
        ptr += int64_t (cinfo.start_x / fbslice->xSampling) * int64_t (fbslice->xStride);
        ptr += int64_t (fbY / fbslice->ySampling) * int64_t (fbslice->yStride);

        curchan.decode_to_ptr = ptr;
    }
}

////////////////////////////////////////

void ScanLineProcess::run_fill (
    const FrameBuffer *outfb,
    int fbY,
    const std::vector<Slice> &filllist)
{
    for (auto& s: filllist)
    {
        uint8_t*       ptr;

        ptr  = reinterpret_cast<uint8_t*> (s.base);
        ptr += int64_t (cinfo.start_x / s.xSampling) * int64_t (s.xStride);
        ptr += int64_t (fbY / s.ySampling) * int64_t (s.yStride);

        // TODO: update ImfMisc, lift fill type / value
        int stop = cinfo.start_y + cinfo.height - decoder.user_line_end_ignore;
        for ( int start = fbY; start < stop; ++start )
        {
            if (start % s.ySampling) continue;

            uint8_t* outptr = ptr;
            for ( int sx = cinfo.start_x, ex = cinfo.start_x + cinfo.width;
                  sx < ex; ++sx )
            {
                if (sx % s.xSampling) continue;

                switch (s.type)
                {
                    case OPENEXR_IMF_INTERNAL_NAMESPACE::UINT:
                    {
                        unsigned int fillVal = (unsigned int) (s.fillValue);
                        *(unsigned int*)outptr = fillVal;
                        break;
                    }

                    case OPENEXR_IMF_INTERNAL_NAMESPACE::HALF:
                    {
                        half fillVal = half (s.fillValue);
                        *(half*)outptr = fillVal;
                        break;
                    }

                    case OPENEXR_IMF_INTERNAL_NAMESPACE::FLOAT:
                    {
                        float fillVal = float (s.fillValue);
                        *(float*)outptr = fillVal;
                        break;
                    }
                    default:
                        throw IEX_NAMESPACE::ArgExc ("Unknown pixel data type.");
                }
                outptr += s.xStride;
            }

            ptr += s.yStride;
        }
    }
}

OPENEXR_IMF_INTERNAL_NAMESPACE_SOURCE_EXIT<|MERGE_RESOLUTION|>--- conflicted
+++ resolved
@@ -327,32 +327,9 @@
     pixelData     = _data->_pixel_data_scratch.data ();
     pixelDataSize = static_cast<int> (maxsize);
 
-<<<<<<< HEAD
-                int numLines  = _lineBuffer->compressor->numScanLines ();
-                int numPixels = _ifd->header.dataWindow ().max.x -
-                                _ifd->header.dataWindow ().min.x + 1;
-                int sampleCountPerLine[numLines];
-                for (int i = 0; i < numLines; ++i)
-                    sampleCountPerLine[i] = numPixels;
-
-                _lineBuffer->dataSize = _lineBuffer->compressor->uncompress (
-                    _lineBuffer->buffer,
-                    _lineBuffer->dataSize,
-                    sampleCountPerLine,
-                    _lineBuffer->minY,
-                    _lineBuffer->uncompressedData);
-            }
-            else
-            {
-                //
-                // If the line is uncompressed, it's in XDR format,
-                // regardless of the compressor's output format.
-                //
-=======
     rawPixelDataToBuffer (
         firstScanLine, _data->_pixel_data_scratch.data (), pixelDataSize);
 }
->>>>>>> 8d52f35c
 
 void
 ScanLineInputFile::rawPixelDataToBuffer (
@@ -635,66 +612,10 @@
 
         if (curchan.height == 0 || !fbslice)
         {
-<<<<<<< HEAD
-            size_t uncompressedSize = 0;
-            int    maxY             = min (_lineBuffer->maxY, _ifd->maxY);
-
-            for (int i = _lineBuffer->minY - _ifd->minY; i <= maxY - _ifd->minY;
-                 ++i)
-            {
-                uncompressedSize += _ifd->bytesPerLine[i];
-            }
-
-            if (_lineBuffer->compressor &&
-                static_cast<size_t> (_lineBuffer->dataSize) < uncompressedSize)
-            {
-                _lineBuffer->format = _lineBuffer->compressor->format ();
-
-                int numLines  = _lineBuffer->compressor->numScanLines ();
-                int numPixels = _ifd->header.dataWindow ().max.x -
-                                _ifd->header.dataWindow ().min.x + 1;
-                int sampleCountPerLine[numLines];
-                for (int i = 0; i < numLines; ++i)
-                    sampleCountPerLine[i] = numPixels;
-
-                _lineBuffer->dataSize = _lineBuffer->compressor->uncompress (
-                    _lineBuffer->buffer,
-                    _lineBuffer->dataSize,
-                    sampleCountPerLine,
-                    _lineBuffer->minY,
-                    _lineBuffer->uncompressedData);
-            }
-            else
-            {
-                //
-                // If the line is uncompressed, it's in XDR format,
-                // regardless of the compressor's output format.
-                //
-
-                _lineBuffer->format           = Compressor::XDR;
-                _lineBuffer->uncompressedData = _lineBuffer->buffer;
-            }
-        }
-
-        int yStart, yStop, dy;
-
-        if (_ifd->lineOrder == INCREASING_Y)
-        {
-            yStart = _scanLineMin;
-            yStop  = _scanLineMax + 1;
-            dy     = 1;
-        }
-        else
-        {
-            yStart = _scanLineMax;
-            yStop  = _scanLineMin - 1;
-            dy     = -1;
-=======
             curchan.decode_to_ptr     = NULL;
             curchan.user_pixel_stride = 0;
             curchan.user_line_stride  = 0;
             continue;
->>>>>>> 8d52f35c
         }
 
         curchan.user_bytes_per_element = (fbslice->type == HALF) ? 2 : 4;
