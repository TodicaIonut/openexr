--- conflicted
+++ resolved
@@ -212,147 +212,6 @@
 }
 
 static exr_result_t
-<<<<<<< HEAD
-decompress_data (
-    exr_const_context_t     ctxt,
-    const exr_compression_t ctype,
-    exr_decode_pipeline_t*  decode,
-    void*                   packbufptr,
-    size_t                  packsz,
-    void*                   unpackbufptr,
-    size_t                  unpacksz)
-{
-    exr_result_t rv;
-
-    if (packsz == 0) return EXR_ERR_SUCCESS;
-
-    if (packsz == unpacksz && ctype != EXR_COMPRESSION_B44 &&
-        ctype != EXR_COMPRESSION_B44A)
-    {
-        if (unpackbufptr != packbufptr)
-            memcpy (unpackbufptr, packbufptr, unpacksz);
-        return EXR_ERR_SUCCESS;
-    }
-
-    switch (ctype)
-    {
-        case EXR_COMPRESSION_NONE:
-            return ctxt->report_error (
-                ctxt,
-                EXR_ERR_INVALID_ARGUMENT,
-                "no compression set but still trying to decompress");
-
-        case EXR_COMPRESSION_RLE:
-            rv = internal_exr_undo_rle (
-                decode, packbufptr, packsz, unpackbufptr, unpacksz);
-            break;
-        case EXR_COMPRESSION_ZIP:
-        case EXR_COMPRESSION_ZIPS:
-            rv = internal_exr_undo_zip (
-                decode, packbufptr, packsz, unpackbufptr, unpacksz);
-            break;
-        case EXR_COMPRESSION_PIZ:
-            rv = internal_exr_undo_piz (
-                decode, packbufptr, packsz, unpackbufptr, unpacksz);
-            break;
-        case EXR_COMPRESSION_PXR24:
-            rv = internal_exr_undo_pxr24 (
-                decode, packbufptr, packsz, unpackbufptr, unpacksz);
-            break;
-        case EXR_COMPRESSION_B44:
-            rv = internal_exr_undo_b44 (
-                decode, packbufptr, packsz, unpackbufptr, unpacksz);
-            break;
-        case EXR_COMPRESSION_B44A:
-            rv = internal_exr_undo_b44a (
-                decode, packbufptr, packsz, unpackbufptr, unpacksz);
-            break;
-        case EXR_COMPRESSION_DWAA:
-            rv = internal_exr_undo_dwaa (
-                decode, packbufptr, packsz, unpackbufptr, unpacksz);
-            break;
-        case EXR_COMPRESSION_DWAB:
-            rv = internal_exr_undo_dwab (
-                decode, packbufptr, packsz, unpackbufptr, unpacksz);
-            break;
-        case EXR_COMPRESSION_ZSTD:
-            rv = internal_exr_undo_zstd (
-                decode, packbufptr, packsz, unpackbufptr, unpacksz);
-            break;
-        case EXR_COMPRESSION_LAST_TYPE:
-        default:
-            return ctxt->print_error (
-                ctxt,
-                EXR_ERR_INVALID_ARGUMENT,
-                "Compression technique 0x%02X invalid",
-                ctype);
-    }
-
-    return rv;
-}
-
-static exr_result_t
-default_decompress_chunk (exr_decode_pipeline_t* decode)
-{
-    exr_result_t        rv   = EXR_ERR_SUCCESS;
-    exr_const_context_t ctxt = decode->context;
-    EXR_READONLY_AND_DEFINE_PART (decode->part_index);
-
-    if (part->storage_mode == EXR_STORAGE_DEEP_SCANLINE ||
-        part->storage_mode == EXR_STORAGE_DEEP_TILED)
-    {
-        uint64_t sampsize =
-            (((uint64_t) decode->chunk.width) *
-             ((uint64_t) decode->chunk.height));
-
-        sampsize *= sizeof (int32_t);
-
-        rv = decompress_data (
-            ctxt,
-            part->comp_type,
-            decode,
-            decode->packed_sample_count_table,
-            decode->chunk.sample_count_table_size,
-            decode->sample_count_table,
-            sampsize);
-
-        if (rv != EXR_ERR_SUCCESS)
-        {
-            return ctxt->print_error (
-                ctxt,
-                rv,
-                "Unable to decompress sample table %" PRIu64 " -> %" PRIu64,
-                decode->chunk.sample_count_table_size,
-                (uint64_t) sampsize);
-        }
-        if ((decode->decode_flags & EXR_DECODE_SAMPLE_DATA_ONLY)) return rv;
-    }
-
-    if (rv == EXR_ERR_SUCCESS)
-        rv = decompress_data (
-            ctxt,
-            part->comp_type,
-            decode,
-            decode->packed_buffer,
-            decode->chunk.packed_size,
-            decode->unpacked_buffer,
-            decode->chunk.unpacked_size);
-
-    if (rv != EXR_ERR_SUCCESS)
-    {
-        return ctxt->print_error (
-            ctxt,
-            rv,
-            "Unable to decompress image data %" PRIu64 " -> %" PRIu64,
-            decode->chunk.packed_size,
-            decode->chunk.unpacked_size);
-    }
-    return rv;
-}
-
-static exr_result_t
-=======
->>>>>>> 8d52f35c
 unpack_sample_table (exr_const_context_t ctxt, exr_decode_pipeline_t* decode)
 {
     exr_result_t rv           = EXR_ERR_SUCCESS;
