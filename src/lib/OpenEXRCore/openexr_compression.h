/*
** SPDX-License-Identifier: BSD-3-Clause
** Copyright Contributors to the OpenEXR Project.
*/

#ifndef OPENEXR_CORE_COMPRESSION_H
#define OPENEXR_CORE_COMPRESSION_H

#include "openexr_context.h"
#include "openexr_attr.h"

#include "openexr_encode.h"
#include "openexr_decode.h"

#include <stddef.h>

#ifdef __cplusplus
extern "C" {
#endif

/** @file */

/** Computes a buffer that will be large enough to hold the compressed
 * data. This may include some extra padding for headers / scratch */
EXR_EXPORT
size_t exr_compress_max_buffer_size (size_t in_bytes);

/** Compresses a buffer using a zlib style compression.
 *
 * If the level is -1, will use the default compression set to the library
 * \ref exr_set_default_zip_compression_level
 * data. This may include some extra padding for headers / scratch */
EXR_EXPORT
exr_result_t exr_compress_buffer (
    exr_const_context_t ctxt,
    int                 level,
    const void*         in,
    size_t              in_bytes,
    void*               out,
    size_t              out_bytes_avail,
    size_t*             actual_out);

/** Decompresses a buffer using a zlib style compression. */
EXR_EXPORT
exr_result_t exr_uncompress_buffer (
    exr_const_context_t ctxt,
    const void*         in,
    size_t              in_bytes,
    void*               out,
    size_t              out_bytes_avail,
    size_t*             actual_out);

<<<<<<< HEAD
EXR_EXPORT
long exr_compress_zstd (
    char*  inPtr,
    int    inSize,
    int    numSamples,
    int*   channelTypeSizes,
    size_t channelSizesCount,
    void*  outPtr,
    int    outPtrSize);

EXR_EXPORT
long exr_compress_zstd_v2 (
    const char*            inPtr,
    const size_t           inSize,
    const exr_attr_box2i_t range,
    const int              channelCount,
    const int*             channelsTypeSize,
    const int*             sampleCountPerLine,
    void*                  outPtr);

EXR_EXPORT
long exr_uncompress_zstd (
    const char* inPtr, uint64_t inSize, void** outPtr, uint64_t outPtrSize);

EXR_EXPORT
long exr_uncompress_zstd_v2 (
    const char*    inPtr,
    const uint64_t inSize,
    const int      channelCount,
    const int*     channelsTypeSize,
    const int      lineCount,
    const int*     sampleCountPerLine,
    char*          outPtr,
    const int      outPtrByteSize);

EXR_EXPORT
size_t exr_get_zstd_lines_per_chunk ();
=======
/** Apply simple run length encoding and put in the output buffer. */
EXR_EXPORT
size_t exr_rle_compress_buffer (
    size_t in_bytes,
    const void* in,
    void* out,
    size_t out_bytes_avail);

/** Decode run length encoding and put in the output buffer. */
EXR_EXPORT
size_t exr_rle_uncompress_buffer (
    size_t in_bytes,
    size_t max_len,
    const void* in,
    void* out);


/** Routine to query the lines required per chunk to compress with the
 * specified method.
 *
 * This is only meaningful for scanline encodings, tiled
 * representations have a different interpretation of this.
 *
 * These are constant values, this function returns -1 if the compression
 * type is unknown.
 */
EXR_EXPORT
int exr_compression_lines_per_chunk (exr_compression_t comptype);

/** Exposes a method to apply compression to a chunk of data.
 *
 * This can be useful for inheriting default behavior of the
 * compression stage of an encoding pipeline, or other helper classes
 * to expose compression.
 *
 * NB: As implied, this function will be used during a normal encode
 * and write operation but can be used directly with a temporary
 * context (i.e. not running the full encode pipeline).
 */
EXR_EXPORT
exr_result_t exr_compress_chunk (exr_encode_pipeline_t *encode_state);

/** Exposes a method to decompress a chunk of data.
 *
 * This can be useful for inheriting default behavior of the
 * uncompression stage of an decoding pipeline, or other helper classes
 * to expose compress / uncompress operations.
 *
 * NB: This function will be used during a normal read and decode
 * operation but can be used directly with a temporary context (i.e.
 * not running the full decode pipeline).
 */
EXR_EXPORT
exr_result_t exr_uncompress_chunk (exr_decode_pipeline_t *decode_state);
>>>>>>> 8d52f35c

#ifdef __cplusplus
} /* extern "C" */
#endif

#endif /* OPENEXR_CORE_COMPRESSION_H */<|MERGE_RESOLUTION|>--- conflicted
+++ resolved
@@ -7,7 +7,6 @@
 #define OPENEXR_CORE_COMPRESSION_H
 
 #include "openexr_context.h"
-#include "openexr_attr.h"
 
 #include "openexr_encode.h"
 #include "openexr_decode.h"
@@ -50,45 +49,6 @@
     size_t              out_bytes_avail,
     size_t*             actual_out);
 
-<<<<<<< HEAD
-EXR_EXPORT
-long exr_compress_zstd (
-    char*  inPtr,
-    int    inSize,
-    int    numSamples,
-    int*   channelTypeSizes,
-    size_t channelSizesCount,
-    void*  outPtr,
-    int    outPtrSize);
-
-EXR_EXPORT
-long exr_compress_zstd_v2 (
-    const char*            inPtr,
-    const size_t           inSize,
-    const exr_attr_box2i_t range,
-    const int              channelCount,
-    const int*             channelsTypeSize,
-    const int*             sampleCountPerLine,
-    void*                  outPtr);
-
-EXR_EXPORT
-long exr_uncompress_zstd (
-    const char* inPtr, uint64_t inSize, void** outPtr, uint64_t outPtrSize);
-
-EXR_EXPORT
-long exr_uncompress_zstd_v2 (
-    const char*    inPtr,
-    const uint64_t inSize,
-    const int      channelCount,
-    const int*     channelsTypeSize,
-    const int      lineCount,
-    const int*     sampleCountPerLine,
-    char*          outPtr,
-    const int      outPtrByteSize);
-
-EXR_EXPORT
-size_t exr_get_zstd_lines_per_chunk ();
-=======
 /** Apply simple run length encoding and put in the output buffer. */
 EXR_EXPORT
 size_t exr_rle_compress_buffer (
@@ -143,7 +103,6 @@
  */
 EXR_EXPORT
 exr_result_t exr_uncompress_chunk (exr_decode_pipeline_t *decode_state);
->>>>>>> 8d52f35c
 
 #ifdef __cplusplus
 } /* extern "C" */
