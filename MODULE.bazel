--- conflicted
+++ resolved
@@ -8,11 +8,6 @@
 
 bazel_dep(name = "bazel_skylib", version = "1.6.1")
 bazel_dep(name = "imath", version = "3.1.11")
-<<<<<<< HEAD
-bazel_dep(name = "libdeflate", version = "1.19")
-bazel_dep(name = "platforms", version = "0.0.8")
-bazel_dep(name = "c-blosc2", version = "2.12.0.bcr.2")
-=======
 bazel_dep(name = "libdeflate", version = "1.20.bcr.1")
 bazel_dep(name = "platforms", version = "0.0.10")
->>>>>>> 8169016e
+bazel_dep(name = "c-blosc2", version = "2.12.0.bcr.2")