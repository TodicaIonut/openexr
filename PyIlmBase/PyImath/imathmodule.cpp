///////////////////////////////////////////////////////////////////////////
//
// Copyright (c) 1998-2011, Industrial Light & Magic, a division of Lucas
// Digital Ltd. LLC
// 
// All rights reserved.
// 
// Redistribution and use in source and binary forms, with or without
// modification, are permitted provided that the following conditions are
// met:
// *       Redistributions of source code must retain the above copyright
// notice, this list of conditions and the following disclaimer.
// *       Redistributions in binary form must reproduce the above
// copyright notice, this list of conditions and the following disclaimer
// in the documentation and/or other materials provided with the
// distribution.
// *       Neither the name of Industrial Light & Magic nor the names of
// its contributors may be used to endorse or promote products derived
// from this software without specific prior written permission. 
// 
// THIS SOFTWARE IS PROVIDED BY THE COPYRIGHT HOLDERS AND CONTRIBUTORS
// "AS IS" AND ANY EXPRESS OR IMPLIED WARRANTIES, INCLUDING, BUT NOT
// LIMITED TO, THE IMPLIED WARRANTIES OF MERCHANTABILITY AND FITNESS FOR
// A PARTICULAR PURPOSE ARE DISCLAIMED. IN NO EVENT SHALL THE COPYRIGHT
// OWNER OR CONTRIBUTORS BE LIABLE FOR ANY DIRECT, INDIRECT, INCIDENTAL,
// SPECIAL, EXEMPLARY, OR CONSEQUENTIAL DAMAGES (INCLUDING, BUT NOT
// LIMITED TO, PROCUREMENT OF SUBSTITUTE GOODS OR SERVICES; LOSS OF USE,
// DATA, OR PROFITS; OR BUSINESS INTERRUPTION) HOWEVER CAUSED AND ON ANY
// THEORY OF LIABILITY, WHETHER IN CONTRACT, STRICT LIABILITY, OR TORT
// (INCLUDING NEGLIGENCE OR OTHERWISE) ARISING IN ANY WAY OUT OF THE USE
// OF THIS SOFTWARE, EVEN IF ADVISED OF THE POSSIBILITY OF SUCH DAMAGE.
//
///////////////////////////////////////////////////////////////////////////


#include <Python.h>
#include <boost/python.hpp>
#include <boost/python/make_constructor.hpp>
#include <boost/format.hpp>
#include <ImathVec.h>
#include <ImathQuat.h>
#include <ImathEuler.h>
#include <ImathFun.h>
#include <ImathMatrixAlgo.h>
#include <PyIexExport.h>
#include <PyImathFixedArray.h>
#include <PyImath.h>
#include <PyImathExport.h>
#include <PyImathBasicTypes.h>
#include <PyImathVec.h>
#include <PyImathMatrix.h>
#include <PyImathBox.h>
#include <PyImathFun.h>
#include <PyImathQuat.h>
#include <PyImathEuler.h>
#include <PyImathColor.h>
#include <PyImathFrustum.h>
#include <PyImathPlane.h>
#include <PyImathLine.h>
#include <PyImathRandom.h>
#include <PyImathShear.h>
#include <PyImathMathExc.h>
#include <PyImathAutovectorize.h>
#include <PyImathStringArrayRegister.h>
#include <PyIex.h>

using namespace boost::python;
using namespace PyImath;

namespace {

template <typename T>
IMATH_NAMESPACE::Box<IMATH_NAMESPACE::Vec3<T> >
computeBoundingBox(const PyImath::FixedArray<IMATH_NAMESPACE::Vec3<T> >& position)
{
    IMATH_NAMESPACE::Box<IMATH_NAMESPACE::Vec3<T> > bounds;
    int len = position.len();
    for (int i = 0; i < len; ++i)
        bounds.extendBy(position[i]);
    return bounds;
}

IMATH_NAMESPACE::M44d
procrustes1 (PyObject* from_input, 
             PyObject* to_input,
             PyObject* weights_input = 0,
             bool doScale = false)
{
    // Verify the sequences:
    if (!PySequence_Check (from_input))
    {
        PyErr_SetString (PyExc_TypeError, "Expected a sequence type for 'from'");
        boost::python::throw_error_already_set();
    }
        
    if (!PySequence_Check (to_input))
    {
        PyErr_SetString (PyExc_TypeError, "Expected a sequence type for 'to'");
        boost::python::throw_error_already_set();
    }

    bool useWeights = PySequence_Check (weights_input);

    // Now verify the lengths:
    const size_t n = PySequence_Length (from_input);
    if (n != PySequence_Length (to_input) ||
        (useWeights && n != PySequence_Length (weights_input)))
    {
        PyErr_SetString (PyExc_TypeError, "'from, 'to', and 'weights' should all have the same lengths.");
        boost::python::throw_error_already_set();
    }

    std::vector<IMATH_NAMESPACE::V3d> from;  from.reserve (n);
    std::vector<IMATH_NAMESPACE::V3d> to;    to.reserve (n);
    std::vector<double> weights;   weights.reserve (n);

    for (size_t i = 0; i < n; ++i)
    {
        PyObject* f = PySequence_GetItem (from_input, i);
        PyObject* t = PySequence_GetItem (to_input, i);
        PyObject* w = 0;
        if (useWeights)
            w = PySequence_GetItem (weights_input, i);

        if (f == 0 || t == 0 || (useWeights && w == 0))
        {
            PyErr_SetString (PyExc_TypeError,
                             "Missing element in array");
            boost::python::throw_error_already_set();
        }

        from.push_back (boost::python::extract<IMATH_NAMESPACE::V3d> (f));
        to.push_back (boost::python::extract<IMATH_NAMESPACE::V3d> (t));
        if (useWeights)
            weights.push_back (boost::python::extract<double> (w));
    }

    if (useWeights)
        return IMATH_NAMESPACE::procrustesRotationAndTranslation (&from[0], &to[0], &weights[0], n, doScale);
    else
        return IMATH_NAMESPACE::procrustesRotationAndTranslation (&from[0], &to[0], n, doScale);
}

FixedArray2D<int> rangeX(int sizeX, int sizeY)
{
    FixedArray2D<int> f(sizeX, sizeY);
    for (int j=0; j<sizeY; j++)
        for (int i=0; i<sizeX; i++)
            f(i,j) = i;
    return f;
}

FixedArray2D<int> rangeY(int sizeX, int sizeY)
{
    FixedArray2D<int> f(sizeX, sizeY);
    for (int j=0; j<sizeY; j++)
        for (int i=0; i<sizeX; i++)
            f(i,j) = j;
    return f;
}

}

BOOST_PYTHON_MODULE(imath)
{
    handle<> iex(PyImport_ImportModule("iex"));
    if (PyErr_Occurred()) boost::python::throw_error_already_set();
    
    scope().attr("iex") = iex;
    scope().attr("__doc__") = "Imath module";

    register_basicTypes();

    class_<IntArray2D> iclass2D = IntArray2D::register_("IntArray2D","Fixed length array of ints");
    add_arithmetic_math_functions(iclass2D);
    add_mod_math_functions(iclass2D);
    add_comparison_functions(iclass2D);
    add_ordered_comparison_functions(iclass2D);
    add_explicit_construction_from_type<float>(iclass2D);
    add_explicit_construction_from_type<double>(iclass2D);

    class_<IntMatrix> imclass = IntMatrix::register_("IntMatrix","Fixed size matrix of ints");
    add_arithmetic_math_functions(imclass);

    class_<FloatArray2D> fclass2D = FloatArray2D::register_("FloatArray2D","Fixed length 2D array of floats");
    add_arithmetic_math_functions(fclass2D);
    add_pow_math_functions(fclass2D);
    add_comparison_functions(fclass2D);
    add_ordered_comparison_functions(fclass2D);
    add_explicit_construction_from_type<int>(fclass2D);
    add_explicit_construction_from_type<double>(fclass2D);

    class_<FloatMatrix> fmclass = FloatMatrix::register_("FloatMatrix","Fixed size matrix of floats");
    add_arithmetic_math_functions(fmclass);
    add_pow_math_functions(fmclass);

    class_<DoubleArray2D> dclass2D = DoubleArray2D::register_("DoubleArray2D","Fixed length array of doubles");
    add_arithmetic_math_functions(dclass2D);
    add_pow_math_functions(dclass2D);
    add_comparison_functions(dclass2D);
    add_ordered_comparison_functions(dclass2D);
    add_explicit_construction_from_type<int>(dclass2D);
    add_explicit_construction_from_type<float>(dclass2D);

    class_<DoubleMatrix> dmclass = DoubleMatrix::register_("DoubleMatrix","Fixed size matrix of doubles");
    add_arithmetic_math_functions(dmclass);
    add_pow_math_functions(dmclass);

    def("rangeX", &rangeX);
    def("rangeY", &rangeY);

    //
    //  Vec2
    //
    register_Vec2<short>();
    register_Vec2<int>();
    register_Vec2<float>();
    register_Vec2<double>();
    class_<FixedArray<IMATH_NAMESPACE::V2s> > v2s_class = register_Vec2Array<short>();
    class_<FixedArray<IMATH_NAMESPACE::V2i> > v2i_class = register_Vec2Array<int>();
    class_<FixedArray<IMATH_NAMESPACE::V2f> > v2f_class = register_Vec2Array<float>();
    class_<FixedArray<IMATH_NAMESPACE::V2d> > v2d_class = register_Vec2Array<double>();
    add_explicit_construction_from_type<IMATH_NAMESPACE::V2f>(v2i_class);
    add_explicit_construction_from_type<IMATH_NAMESPACE::V2d>(v2i_class);
    add_explicit_construction_from_type<IMATH_NAMESPACE::V2i>(v2f_class);
    add_explicit_construction_from_type<IMATH_NAMESPACE::V2d>(v2f_class);
    add_explicit_construction_from_type<IMATH_NAMESPACE::V2i>(v2d_class);
    add_explicit_construction_from_type<IMATH_NAMESPACE::V2f>(v2d_class);


    //
    //  Vec3
    //
    register_Vec3<unsigned char>();
    register_Vec3<short>();
    register_Vec3<int>();
    register_Vec3<float>();
    register_Vec3<double>();
    class_<FixedArray<IMATH_NAMESPACE::V3s> > v3s_class = register_Vec3Array<short>();
    class_<FixedArray<IMATH_NAMESPACE::V3i> > v3i_class = register_Vec3Array<int>();
    class_<FixedArray<IMATH_NAMESPACE::V3f> > v3f_class = register_Vec3Array<float>();
    class_<FixedArray<IMATH_NAMESPACE::V3d> > v3d_class = register_Vec3Array<double>();
    add_explicit_construction_from_type<IMATH_NAMESPACE::V3f>(v3i_class);
    add_explicit_construction_from_type<IMATH_NAMESPACE::V3d>(v3i_class);
    add_explicit_construction_from_type<IMATH_NAMESPACE::V3i>(v3f_class);
    add_explicit_construction_from_type<IMATH_NAMESPACE::V3d>(v3f_class);
    add_explicit_construction_from_type<IMATH_NAMESPACE::V3i>(v3d_class);
    add_explicit_construction_from_type<IMATH_NAMESPACE::V3f>(v3d_class);

    //
    //  Vec4
    //
    register_Vec4<unsigned char>();
    register_Vec4<short>();
    register_Vec4<int>();
    register_Vec4<float>();
    register_Vec4<double>();
    class_<FixedArray<IMATH_NAMESPACE::V4s> > v4s_class = register_Vec4Array<short>();
    class_<FixedArray<IMATH_NAMESPACE::V4i> > v4i_class = register_Vec4Array<int>();
    class_<FixedArray<IMATH_NAMESPACE::V4f> > v4f_class = register_Vec4Array<float>();
    class_<FixedArray<IMATH_NAMESPACE::V4d> > v4d_class = register_Vec4Array<double>();
    add_explicit_construction_from_type<IMATH_NAMESPACE::V4f>(v4i_class);
    add_explicit_construction_from_type<IMATH_NAMESPACE::V4d>(v4i_class);
    add_explicit_construction_from_type<IMATH_NAMESPACE::V4i>(v4f_class);
    add_explicit_construction_from_type<IMATH_NAMESPACE::V4d>(v4f_class);
    add_explicit_construction_from_type<IMATH_NAMESPACE::V4i>(v4d_class);

    //
    //  Quat
    //
    register_Quat<float>();
    register_Quat<double>();
    class_<FixedArray<IMATH_NAMESPACE::Quatf> > quatf_class = register_QuatArray<float>();
    class_<FixedArray<IMATH_NAMESPACE::Quatd> > quatd_class = register_QuatArray<double>();
    add_explicit_construction_from_type<IMATH_NAMESPACE::Quatd>(quatf_class);
    add_explicit_construction_from_type<IMATH_NAMESPACE::Quatf>(quatd_class);

    //
    // Euler
    //
    register_Euler<float>();
    register_Euler<double>();
    class_<FixedArray<IMATH_NAMESPACE::Eulerf> > eulerf_class = register_EulerArray<float>();
    class_<FixedArray<IMATH_NAMESPACE::Eulerd> > eulerd_class = register_EulerArray<double>();
    add_explicit_construction_from_type<IMATH_NAMESPACE::Eulerd>(eulerf_class);
    add_explicit_construction_from_type<IMATH_NAMESPACE::Eulerf>(eulerd_class);

    //
    // Box2
    //
    register_Box2<IMATH_NAMESPACE::V2s>();
    register_Box2<IMATH_NAMESPACE::V2i>();
    register_Box2<IMATH_NAMESPACE::V2f>();
    register_Box2<IMATH_NAMESPACE::V2d>();
    class_<FixedArray<IMATH_NAMESPACE::Box2s> > b2s_class = register_BoxArray<IMATH_NAMESPACE::V2s>();
    class_<FixedArray<IMATH_NAMESPACE::Box2i> > b2i_class = register_BoxArray<IMATH_NAMESPACE::V2i>();
    class_<FixedArray<IMATH_NAMESPACE::Box2f> > b2f_class = register_BoxArray<IMATH_NAMESPACE::V2f>();
    class_<FixedArray<IMATH_NAMESPACE::Box2d> > b2d_class = register_BoxArray<IMATH_NAMESPACE::V2d>();

    //
    // Box3
    //
    register_Box3<IMATH_NAMESPACE::V3s>();
    register_Box3<IMATH_NAMESPACE::V3i>();
    register_Box3<IMATH_NAMESPACE::V3f>();
    register_Box3<IMATH_NAMESPACE::V3d>();
    class_<FixedArray<IMATH_NAMESPACE::Box3s> > b3s_class = register_BoxArray<IMATH_NAMESPACE::V3s>();
    class_<FixedArray<IMATH_NAMESPACE::Box3i> > b3i_class = register_BoxArray<IMATH_NAMESPACE::V3i>();
    class_<FixedArray<IMATH_NAMESPACE::Box3f> > b3f_class = register_BoxArray<IMATH_NAMESPACE::V3f>();
    class_<FixedArray<IMATH_NAMESPACE::Box3d> > b3d_class = register_BoxArray<IMATH_NAMESPACE::V3d>();

    //
    // Matrix33/44
    //
    register_Matrix33<float>();
    register_Matrix33<double>();
    register_Matrix44<float>();
    register_Matrix44<double>();

    //
    // M33/44Array
    //
    class_<FixedArray<IMATH_NAMESPACE::M44d> > m44d_class = register_M44Array<double>();
    class_<FixedArray<IMATH_NAMESPACE::M44f> > m44f_class = register_M44Array<float>();
    add_explicit_construction_from_type< IMATH_NAMESPACE::Matrix44<double> >(m44d_class);
    add_explicit_construction_from_type< IMATH_NAMESPACE::Matrix44<float> > (m44f_class);

    class_<FixedArray<IMATH_NAMESPACE::M33d> > m33d_class = register_M33Array<double>();
    class_<FixedArray<IMATH_NAMESPACE::M33f> > m33f_class = register_M33Array<float>();
    add_explicit_construction_from_type< IMATH_NAMESPACE::Matrix33<double> >(m33d_class);
    add_explicit_construction_from_type< IMATH_NAMESPACE::Matrix33<float> > (m33f_class);

    //
    // String Array
    //
    register_StringArrays();

    //
    // Color3/4
    //
    register_Color3<unsigned char>();
    register_Color3<float>();
    register_Color4<unsigned char>();
    register_Color4<float>();

    //
    // C3/4Array
    //
    class_<FixedArray<Imath::Color3f> > c3f_class = register_Color3Array<float>();
    class_<FixedArray<Imath::Color3c> > c3c_class = register_Color3Array<unsigned char>();
    add_explicit_construction_from_type<Imath::V3f>(c3f_class);
    add_explicit_construction_from_type<Imath::V3d>(c3f_class);

    class_<FixedArray<Imath::Color4f> > c4f_class = register_Color4Array<float>();
    class_<FixedArray<Imath::Color4c> > c4c_class = register_Color4Array<unsigned char>();

    //
    // Color4Array
    //
    register_Color4Array2D<float>();
    register_Color4Array2D<unsigned char>();

    //
    // Frustum
    //
    register_Frustum<float>();
    register_Frustum<double>();

    //
    // Plane
    //
    register_Plane<float>();
    register_Plane<double>();

    //
    // Line
    //
    register_Line<float>();
    register_Line<double>();

    //
    // Shear
    //
    register_Shear<float>();
    register_Shear<double>();

    //
    // Utility Functions
    //
    register_functions();
   

    def("procrustesRotationAndTranslation", procrustes1, 
        args("fromPts", "toPts", "weights", "doScale"),  // Can't use 'from' and 'to' because 'from' is a reserved keywork in Python
        "Computes the orthogonal transform (consisting only of rotation and translation) mapping the "
        "'fromPts' points as close as possible to the 'toPts' points in the least squares norm.  The 'fromPts' and "
        "'toPts' lists must be the same length or the function will error out.  If weights "
        "are provided, then the points are weighted (that is, some points are considered more important "
        "than others while computing the transform).  If the 'doScale' parameter is True, then "
        "the resulting matrix is also allowed to have a uniform scale.");

    //
    // Rand
    //
    register_Rand32();
    register_Rand48();
    
    //
    // Initialize constants
    //

<<<<<<< HEAD
    scope().attr("INT_MIN") = IMATH_NAMESPACE::limits<int>::min();
    scope().attr("INT_MAX") = IMATH_NAMESPACE::limits<int>::max();
    scope().attr("INT_SMALLEST") = IMATH_NAMESPACE::limits<int>::smallest();
    scope().attr("INT_EPS") = IMATH_NAMESPACE::limits<int>::epsilon();
=======
    scope().attr("EULER_XYZ") = Imath::Eulerf::XYZ;
    scope().attr("EULER_XZY") = Imath::Eulerf::XZY;
    scope().attr("EULER_YZX") = Imath::Eulerf::YZX;
    scope().attr("EULER_YXZ") = Imath::Eulerf::YXZ;
    scope().attr("EULER_ZXY") = Imath::Eulerf::ZXY;
    scope().attr("EULER_ZYX") = Imath::Eulerf::ZYX;
    scope().attr("EULER_XZX") = Imath::Eulerf::XZX;
    scope().attr("EULER_XYX") = Imath::Eulerf::XYX;
    scope().attr("EULER_YXY") = Imath::Eulerf::YXY;
    scope().attr("EULER_YZY") = Imath::Eulerf::YZY;
    scope().attr("EULER_ZYZ") = Imath::Eulerf::ZYZ;
    scope().attr("EULER_ZXZ") = Imath::Eulerf::ZXZ;
    scope().attr("EULER_XYZr") = Imath::Eulerf::XYZr;
    scope().attr("EULER_XZYr") = Imath::Eulerf::XZYr;
    scope().attr("EULER_YZXr") = Imath::Eulerf::YZXr;
    scope().attr("EULER_YXZr") = Imath::Eulerf::YXZr;
    scope().attr("EULER_ZXYr") = Imath::Eulerf::ZXYr;
    scope().attr("EULER_ZYXr") = Imath::Eulerf::ZYXr;
    scope().attr("EULER_XZXr") = Imath::Eulerf::XZXr;
    scope().attr("EULER_XYXr") = Imath::Eulerf::XYXr;
    scope().attr("EULER_YXYr") = Imath::Eulerf::YXYr;
    scope().attr("EULER_YZYr") = Imath::Eulerf::YZYr;
    scope().attr("EULER_ZYZr") = Imath::Eulerf::ZYZr;
    scope().attr("EULER_ZXZr") = Imath::Eulerf::ZXZr;
    scope().attr("EULER_X_AXIS") = Imath::Eulerf::X;
    scope().attr("EULER_Y_AXIS") = Imath::Eulerf::Y;
    scope().attr("EULER_Z_AXIS") = Imath::Eulerf::Z;
    
    scope().attr("INT_MIN") = Imath::limits<int>::min();
    scope().attr("INT_MAX") = Imath::limits<int>::max();
    scope().attr("INT_SMALLEST") = Imath::limits<int>::smallest();
    scope().attr("INT_EPS") = Imath::limits<int>::epsilon();
>>>>>>> ea258227

    scope().attr("FLT_MIN") = IMATH_NAMESPACE::limits<float>::min();
    scope().attr("FLT_MAX") = IMATH_NAMESPACE::limits<float>::max();
    scope().attr("FLT_SMALLEST") = IMATH_NAMESPACE::limits<float>::smallest();
    scope().attr("FLT_EPS") = IMATH_NAMESPACE::limits<float>::epsilon();

    scope().attr("DBL_MIN") = IMATH_NAMESPACE::limits<double>::min();
    scope().attr("DBL_MAX") = IMATH_NAMESPACE::limits<double>::max();
    scope().attr("DBL_SMALLEST") = IMATH_NAMESPACE::limits<double>::smallest();
    scope().attr("DBL_EPS") = IMATH_NAMESPACE::limits<double>::epsilon();
    
    //
    // Register Exceptions
    //
    PyIex::registerExc<IMATH_NAMESPACE::NullVecExc,IEX_NAMESPACE::MathExc>("NullVecExc","imath");
    PyIex::registerExc<IMATH_NAMESPACE::NullQuatExc,IEX_NAMESPACE::MathExc>("NullQuatExc","imath");
    PyIex::registerExc<IMATH_NAMESPACE::SingMatrixExc,IEX_NAMESPACE::MathExc>("SingMatrixExc","imath");
    PyIex::registerExc<IMATH_NAMESPACE::ZeroScaleExc,IEX_NAMESPACE::MathExc>("ZeroScaleExc","imath");
    PyIex::registerExc<IMATH_NAMESPACE::IntVecNormalizeExc,IEX_NAMESPACE::MathExc>("IntVecNormalizeExc","imath");

    def("computeBoundingBox", &computeBoundingBox<float>,
        "computeBoundingBox(position) -- computes the bounding box from the position array.");

    def("computeBoundingBox", &computeBoundingBox<double>,
        "computeBoundingBox(position) -- computes the bounding box from the position array.");
}
<|MERGE_RESOLUTION|>--- conflicted
+++ resolved
@@ -346,13 +346,13 @@
     //
     // C3/4Array
     //
-    class_<FixedArray<Imath::Color3f> > c3f_class = register_Color3Array<float>();
-    class_<FixedArray<Imath::Color3c> > c3c_class = register_Color3Array<unsigned char>();
-    add_explicit_construction_from_type<Imath::V3f>(c3f_class);
-    add_explicit_construction_from_type<Imath::V3d>(c3f_class);
-
-    class_<FixedArray<Imath::Color4f> > c4f_class = register_Color4Array<float>();
-    class_<FixedArray<Imath::Color4c> > c4c_class = register_Color4Array<unsigned char>();
+    class_<FixedArray<IMATH_NAMESPACE::Color3f> > c3f_class = register_Color3Array<float>();
+    class_<FixedArray<IMATH_NAMESPACE::Color3c> > c3c_class = register_Color3Array<unsigned char>();
+    add_explicit_construction_from_type<IMATH_NAMESPACE::V3f>(c3f_class);
+    add_explicit_construction_from_type<IMATH_NAMESPACE::V3d>(c3f_class);
+
+    class_<FixedArray<IMATH_NAMESPACE::Color4f> > c4f_class = register_Color4Array<float>();
+    class_<FixedArray<IMATH_NAMESPACE::Color4c> > c4c_class = register_Color4Array<unsigned char>();
 
     //
     // Color4Array
@@ -409,55 +409,48 @@
     // Initialize constants
     //
 
-<<<<<<< HEAD
-    scope().attr("INT_MIN") = IMATH_NAMESPACE::limits<int>::min();
-    scope().attr("INT_MAX") = IMATH_NAMESPACE::limits<int>::max();
+    scope().attr("EULER_XYZ")    = IMATH_NAMESPACE::Eulerf::XYZ;
+    scope().attr("EULER_XZY")    = IMATH_NAMESPACE::Eulerf::XZY;
+    scope().attr("EULER_YZX")    = IMATH_NAMESPACE::Eulerf::YZX;
+    scope().attr("EULER_YXZ")    = IMATH_NAMESPACE::Eulerf::YXZ;
+    scope().attr("EULER_ZXY")    = IMATH_NAMESPACE::Eulerf::ZXY;
+    scope().attr("EULER_ZYX")    = IMATH_NAMESPACE::Eulerf::ZYX;
+    scope().attr("EULER_XZX")    = IMATH_NAMESPACE::Eulerf::XZX;
+    scope().attr("EULER_XYX")    = IMATH_NAMESPACE::Eulerf::XYX;
+    scope().attr("EULER_YXY")    = IMATH_NAMESPACE::Eulerf::YXY;
+    scope().attr("EULER_YZY")    = IMATH_NAMESPACE::Eulerf::YZY;
+    scope().attr("EULER_ZYZ")    = IMATH_NAMESPACE::Eulerf::ZYZ;
+    scope().attr("EULER_ZXZ")    = IMATH_NAMESPACE::Eulerf::ZXZ;
+    scope().attr("EULER_XYZr")   = IMATH_NAMESPACE::Eulerf::XYZr;
+    scope().attr("EULER_XZYr")   = IMATH_NAMESPACE::Eulerf::XZYr;
+    scope().attr("EULER_YZXr")   = IMATH_NAMESPACE::Eulerf::YZXr;
+    scope().attr("EULER_YXZr")   = IMATH_NAMESPACE::Eulerf::YXZr;
+    scope().attr("EULER_ZXYr")   = IMATH_NAMESPACE::Eulerf::ZXYr;
+    scope().attr("EULER_ZYXr")   = IMATH_NAMESPACE::Eulerf::ZYXr;
+    scope().attr("EULER_XZXr")   = IMATH_NAMESPACE::Eulerf::XZXr;
+    scope().attr("EULER_XYXr")   = IMATH_NAMESPACE::Eulerf::XYXr;
+    scope().attr("EULER_YXYr")   = IMATH_NAMESPACE::Eulerf::YXYr;
+    scope().attr("EULER_YZYr")   = IMATH_NAMESPACE::Eulerf::YZYr;
+    scope().attr("EULER_ZYZr")   = IMATH_NAMESPACE::Eulerf::ZYZr;
+    scope().attr("EULER_ZXZr")   = IMATH_NAMESPACE::Eulerf::ZXZr;
+    scope().attr("EULER_X_AXIS") = IMATH_NAMESPACE::Eulerf::X;
+    scope().attr("EULER_Y_AXIS") = IMATH_NAMESPACE::Eulerf::Y;
+    scope().attr("EULER_Z_AXIS") = IMATH_NAMESPACE::Eulerf::Z;
+    
+    scope().attr("INT_MIN")      = IMATH_NAMESPACE::limits<int>::min();
+    scope().attr("INT_MAX")      = IMATH_NAMESPACE::limits<int>::max();
     scope().attr("INT_SMALLEST") = IMATH_NAMESPACE::limits<int>::smallest();
-    scope().attr("INT_EPS") = IMATH_NAMESPACE::limits<int>::epsilon();
-=======
-    scope().attr("EULER_XYZ") = Imath::Eulerf::XYZ;
-    scope().attr("EULER_XZY") = Imath::Eulerf::XZY;
-    scope().attr("EULER_YZX") = Imath::Eulerf::YZX;
-    scope().attr("EULER_YXZ") = Imath::Eulerf::YXZ;
-    scope().attr("EULER_ZXY") = Imath::Eulerf::ZXY;
-    scope().attr("EULER_ZYX") = Imath::Eulerf::ZYX;
-    scope().attr("EULER_XZX") = Imath::Eulerf::XZX;
-    scope().attr("EULER_XYX") = Imath::Eulerf::XYX;
-    scope().attr("EULER_YXY") = Imath::Eulerf::YXY;
-    scope().attr("EULER_YZY") = Imath::Eulerf::YZY;
-    scope().attr("EULER_ZYZ") = Imath::Eulerf::ZYZ;
-    scope().attr("EULER_ZXZ") = Imath::Eulerf::ZXZ;
-    scope().attr("EULER_XYZr") = Imath::Eulerf::XYZr;
-    scope().attr("EULER_XZYr") = Imath::Eulerf::XZYr;
-    scope().attr("EULER_YZXr") = Imath::Eulerf::YZXr;
-    scope().attr("EULER_YXZr") = Imath::Eulerf::YXZr;
-    scope().attr("EULER_ZXYr") = Imath::Eulerf::ZXYr;
-    scope().attr("EULER_ZYXr") = Imath::Eulerf::ZYXr;
-    scope().attr("EULER_XZXr") = Imath::Eulerf::XZXr;
-    scope().attr("EULER_XYXr") = Imath::Eulerf::XYXr;
-    scope().attr("EULER_YXYr") = Imath::Eulerf::YXYr;
-    scope().attr("EULER_YZYr") = Imath::Eulerf::YZYr;
-    scope().attr("EULER_ZYZr") = Imath::Eulerf::ZYZr;
-    scope().attr("EULER_ZXZr") = Imath::Eulerf::ZXZr;
-    scope().attr("EULER_X_AXIS") = Imath::Eulerf::X;
-    scope().attr("EULER_Y_AXIS") = Imath::Eulerf::Y;
-    scope().attr("EULER_Z_AXIS") = Imath::Eulerf::Z;
-    
-    scope().attr("INT_MIN") = Imath::limits<int>::min();
-    scope().attr("INT_MAX") = Imath::limits<int>::max();
-    scope().attr("INT_SMALLEST") = Imath::limits<int>::smallest();
-    scope().attr("INT_EPS") = Imath::limits<int>::epsilon();
->>>>>>> ea258227
-
-    scope().attr("FLT_MIN") = IMATH_NAMESPACE::limits<float>::min();
-    scope().attr("FLT_MAX") = IMATH_NAMESPACE::limits<float>::max();
+    scope().attr("INT_EPS")      = IMATH_NAMESPACE::limits<int>::epsilon();
+
+    scope().attr("FLT_MIN")      = IMATH_NAMESPACE::limits<float>::min();
+    scope().attr("FLT_MAX")      = IMATH_NAMESPACE::limits<float>::max();
     scope().attr("FLT_SMALLEST") = IMATH_NAMESPACE::limits<float>::smallest();
-    scope().attr("FLT_EPS") = IMATH_NAMESPACE::limits<float>::epsilon();
-
-    scope().attr("DBL_MIN") = IMATH_NAMESPACE::limits<double>::min();
-    scope().attr("DBL_MAX") = IMATH_NAMESPACE::limits<double>::max();
+    scope().attr("FLT_EPS")      = IMATH_NAMESPACE::limits<float>::epsilon();
+
+    scope().attr("DBL_MIN")      = IMATH_NAMESPACE::limits<double>::min();
+    scope().attr("DBL_MAX")      = IMATH_NAMESPACE::limits<double>::max();
     scope().attr("DBL_SMALLEST") = IMATH_NAMESPACE::limits<double>::smallest();
-    scope().attr("DBL_EPS") = IMATH_NAMESPACE::limits<double>::epsilon();
+    scope().attr("DBL_EPS")      = IMATH_NAMESPACE::limits<double>::epsilon();
     
     //
     // Register Exceptions
